--- conflicted
+++ resolved
@@ -22,14 +22,8 @@
 import java.awt.event.KeyAdapter;
 import java.awt.event.KeyEvent;
 import java.awt.event.KeyListener;
-<<<<<<< HEAD
-import java.beans.PropertyChangeEvent;
-import java.util.Map;
-import java.util.concurrent.atomic.AtomicBoolean;
-=======
 import javax.swing.Action;
 import javax.swing.ActionMap;
->>>>>>> c7082055
 import javax.swing.Icon;
 import javax.swing.JComponent;
 import javax.swing.LookAndFeel;
@@ -39,14 +33,10 @@
 import javax.swing.text.DefaultEditorKit;
 import javax.swing.text.Element;
 import javax.swing.text.JTextComponent;
-<<<<<<< HEAD
+import javax.swing.text.PasswordView;
+import javax.swing.text.View;
 import com.formdev.flatlaf.icons.FlatCapsLockIcon;
 import com.formdev.flatlaf.ui.FlatStyleSupport.Styleable;
-import com.formdev.flatlaf.util.HiDPIUtils;
-=======
-import javax.swing.text.PasswordView;
-import javax.swing.text.View;
->>>>>>> c7082055
 
 /**
  * Provides the Flat LaF UI delegate for {@link javax.swing.JPasswordField}.
@@ -86,29 +76,10 @@
 public class FlatPasswordFieldUI
 	extends FlatTextFieldUI
 {
-<<<<<<< HEAD
-	@Styleable protected int minimumWidth;
-	protected boolean isIntelliJTheme;
-	private Color background;
-	@Styleable protected Color disabledBackground;
-	@Styleable protected Color inactiveBackground;
-	@Styleable protected Color placeholderForeground;
-	@Styleable protected Color focusedBackground;
 	@Styleable protected boolean showCapsLock;
 	protected Icon capsLockIcon;
 
-	private Color oldDisabledBackground;
-	private Color oldInactiveBackground;
-
-	private FocusListener focusListener;
-=======
-	protected boolean showCapsLock;
-	protected Icon capsLockIcon;
-
->>>>>>> c7082055
 	private KeyListener capsLockListener;
-	private Map<String, Object> oldStyleValues;
-	private AtomicBoolean borderShared;
 	private boolean capsLockIconShared = true;
 
 	public static ComponentUI createUI( JComponent c ) {
@@ -116,15 +87,8 @@
 	}
 
 	@Override
-<<<<<<< HEAD
-	public void installUI( JComponent c ) {
-		super.installUI( c );
-
-		applyStyle( FlatStyleSupport.getStyle( c ) );
-=======
 	protected String getPropertyPrefix() {
 		return "PasswordField";
->>>>>>> c7082055
 	}
 
 	@Override
@@ -132,20 +96,10 @@
 		super.installDefaults();
 
 		String prefix = getPropertyPrefix();
-<<<<<<< HEAD
-		minimumWidth = UIManager.getInt( "Component.minimumWidth" );
-		isIntelliJTheme = UIManager.getBoolean( "Component.isIntelliJTheme" );
-		background = UIManager.getColor( prefix + ".background" );
-		disabledBackground = UIManager.getColor( prefix + ".disabledBackground" );
-		inactiveBackground = UIManager.getColor( prefix + ".inactiveBackground" );
-		placeholderForeground = UIManager.getColor( prefix + ".placeholderForeground" );
-		focusedBackground = UIManager.getColor( prefix + ".focusedBackground" );
-=======
 		Character echoChar = (Character) UIManager.get( prefix + ".echoChar" );
 		if( echoChar != null )
 			LookAndFeel.installProperty( getComponent(), "echoChar", echoChar );
 
->>>>>>> c7082055
 		showCapsLock = UIManager.getBoolean( "PasswordField.showCapsLock" );
 		capsLockIcon = UIManager.getIcon( "PasswordField.capsLockIcon" );
 	}
@@ -154,24 +108,7 @@
 	protected void uninstallDefaults() {
 		super.uninstallDefaults();
 
-<<<<<<< HEAD
-		background = null;
-		disabledBackground = null;
-		inactiveBackground = null;
-		placeholderForeground = null;
-		focusedBackground = null;
 		capsLockIcon = null;
-
-		oldDisabledBackground = null;
-		oldInactiveBackground = null;
-
-		oldStyleValues = null;
-		borderShared = null;
-
-		MigLayoutVisualPadding.uninstall( getComponent() );
-=======
-		capsLockIcon = null;
->>>>>>> c7082055
 	}
 
 	@Override
@@ -219,31 +156,6 @@
 	}
 
 	@Override
-<<<<<<< HEAD
-	protected void propertyChange( PropertyChangeEvent e ) {
-		String propertyName = e.getPropertyName();
-		if( "editable".equals( propertyName ) || "enabled".equals( propertyName ) )
-			updateBackground();
-		else
-			super.propertyChange( e );
-		FlatTextFieldUI.propertyChange( getComponent(), e, this::applyStyle );
-	}
-
-	/**
-	 * @since TODO
-	 */
-	protected void applyStyle( Object style ) {
-		oldDisabledBackground = disabledBackground;
-		oldInactiveBackground = inactiveBackground;
-
-		oldStyleValues = FlatStyleSupport.parseAndApply( oldStyleValues, style, this::applyStyleProperty );
-
-		updateBackground();
-	}
-
-	/**
-	 * @since TODO
-	 */
 	protected Object applyStyleProperty( String key, Object value ) {
 		if( key.equals( "capsLockIconColor" ) && capsLockIcon instanceof FlatCapsLockIcon ) {
 			if( capsLockIconShared ) {
@@ -253,19 +165,12 @@
 			return ((FlatCapsLockIcon)capsLockIcon).applyStyleProperty( key, value );
 		}
 
-		if( borderShared == null )
-			borderShared = new AtomicBoolean( true );
-		return FlatStyleSupport.applyToAnnotatedObjectOrBorder( this, key, value, getComponent(), borderShared );
-	}
-
-	private void updateBackground() {
-		FlatTextFieldUI.updateBackground( getComponent(), background,
-			disabledBackground, inactiveBackground,
-			oldDisabledBackground, oldInactiveBackground );
-=======
+		return super.applyStyleProperty( key, value );
+	}
+
+	@Override
 	public View create( Element elem ) {
 		return new PasswordView( elem );
->>>>>>> c7082055
 	}
 
 	@Override
