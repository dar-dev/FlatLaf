/*
 * Copyright 2019 FormDev Software GmbH
 *
 * Licensed under the Apache License, Version 2.0 (the "License");
 * you may not use this file except in compliance with the License.
 * You may obtain a copy of the License at
 *
 *     http://www.apache.org/licenses/LICENSE-2.0
 *
 * Unless required by applicable law or agreed to in writing, software
 * distributed under the License is distributed on an "AS IS" BASIS,
 * WITHOUT WARRANTIES OR CONDITIONS OF ANY KIND, either express or implied.
 * See the License for the specific language governing permissions and
 * limitations under the License.
 */

package com.formdev.flatlaf.ui;

import java.awt.Color;
import java.awt.Component;
import java.awt.Container;
import java.awt.Graphics;
import java.awt.Insets;
import java.awt.LayoutManager;
import java.awt.Window;
import java.awt.event.ActionEvent;
import java.beans.PropertyChangeListener;
import java.util.Map;
import java.util.concurrent.atomic.AtomicBoolean;
import javax.swing.AbstractAction;
import javax.swing.ActionMap;
import javax.swing.BoxLayout;
import javax.swing.JComponent;
import javax.swing.JMenu;
import javax.swing.JMenuBar;
import javax.swing.JRootPane;
import javax.swing.LookAndFeel;
import javax.swing.MenuElement;
import javax.swing.MenuSelectionManager;
import javax.swing.SwingUtilities;
import javax.swing.UIManager;
import javax.swing.plaf.ActionMapUIResource;
import javax.swing.plaf.ComponentUI;
import javax.swing.plaf.UIResource;
import javax.swing.plaf.basic.BasicMenuBarUI;
import javax.swing.plaf.basic.DefaultMenuLayout;
import com.formdev.flatlaf.FlatLaf;
import com.formdev.flatlaf.ui.FlatStylingSupport.Styleable;
import com.formdev.flatlaf.ui.FlatStylingSupport.StyleableUI;
import com.formdev.flatlaf.util.LoggingFacade;
import com.formdev.flatlaf.util.SystemInfo;
import com.formdev.flatlaf.util.UIScale;

/**
 * Provides the Flat LaF UI delegate for {@link javax.swing.JMenuBar}.
 *
 * <!-- BasicMenuBarUI -->
 *
 * @uiDefault MenuBar.font								Font
 * @uiDefault MenuBar.background						Color
 * @uiDefault MenuBar.foreground						Color
 * @uiDefault MenuBar.border							Border
 *
 * <!-- FlatMenuBarUI -->
 *
 * @uiDefault TitlePane.unifiedBackground				boolean
 *
 * @author Karl Tauber
 */
public class FlatMenuBarUI
	extends BasicMenuBarUI
	implements StyleableUI
{
	// used in FlatMenuItemBorder
	/** @since 2 */ @Styleable protected Insets itemMargins;

	// used in FlatMenuUI
	/** @since 3 */ @Styleable protected Insets selectionInsets;
	/** @since 3 */ @Styleable protected Insets selectionEmbeddedInsets;
	/** @since 3 */ @Styleable protected int selectionArc = -1;
	/** @since 2 */ @Styleable protected Color hoverBackground;
<<<<<<< HEAD
	/** @since 2.5 */ @Styleable protected Color selectionBackground;
	/** @since 2.5 */ @Styleable protected Color selectionForeground;
=======
	/** @since 3 */ @Styleable protected Color selectionBackground;
	/** @since 3 */ @Styleable protected Color selectionForeground;
>>>>>>> f1792e46
	/** @since 2 */ @Styleable protected Color underlineSelectionBackground;
	/** @since 2 */ @Styleable protected Color underlineSelectionColor;
	/** @since 2 */ @Styleable protected int underlineSelectionHeight = -1;

	private PropertyChangeListener propertyChangeListener;
	private Map<String, Object> oldStyleValues;
	private AtomicBoolean borderShared;

	public static ComponentUI createUI( JComponent c ) {
		return new FlatMenuBarUI();
	}

	/*
	 * WARNING: This class is not used on macOS if screen menu bar is enabled.
	 *          Do not add any functionality here.
	 */

	@Override
	public void installUI( JComponent c ) {
		super.installUI( c );

		installStyle();
	}

	@Override
	protected void installDefaults() {
		super.installDefaults();

		LookAndFeel.installProperty( menuBar, "opaque", false );

		LayoutManager layout = menuBar.getLayout();
		if( layout == null || layout instanceof UIResource )
			menuBar.setLayout( new FlatMenuBarLayout( menuBar ) );
	}

	@Override
	protected void uninstallDefaults() {
		super.uninstallDefaults();

		oldStyleValues = null;
		borderShared = null;
	}

	@Override
	protected void installListeners() {
		super.installListeners();

		propertyChangeListener = FlatStylingSupport.createPropertyChangeListener( menuBar, this::installStyle, null );
		menuBar.addPropertyChangeListener( propertyChangeListener );
	}

	@Override
	protected void uninstallListeners() {
		super.uninstallListeners();

		menuBar.removePropertyChangeListener( propertyChangeListener );
		propertyChangeListener = null;
	}

	@Override
	protected void installKeyboardActions() {
		super.installKeyboardActions();

		ActionMap map = SwingUtilities.getUIActionMap( menuBar );
		if( map == null ) {
			map = new ActionMapUIResource();
			SwingUtilities.replaceUIActionMap( menuBar, map );
		}
		map.put( "takeFocus", new TakeFocus() );
	}

	/** @since 2 */
	protected void installStyle() {
		try {
			applyStyle( FlatStylingSupport.getResolvedStyle( menuBar, "MenuBar" ) );
		} catch( RuntimeException ex ) {
			LoggingFacade.INSTANCE.logSevere( null, ex );
		}
	}

	/** @since 2 */
	protected void applyStyle( Object style ) {
		oldStyleValues = FlatStylingSupport.parseAndApply( oldStyleValues, style, this::applyStyleProperty );
	}

	/** @since 2 */
	protected Object applyStyleProperty( String key, Object value ) {
		if( borderShared == null )
			borderShared = new AtomicBoolean( true );
		return FlatStylingSupport.applyToAnnotatedObjectOrBorder( this, key, value, menuBar, borderShared );
	}

	/** @since 2 */
	@Override
	public Map<String, Class<?>> getStyleableInfos( JComponent c ) {
		return FlatStylingSupport.getAnnotatedStyleableInfos( this, menuBar.getBorder() );
	}

	/** @since 2.5 */
	@Override
	public Object getStyleableValue( JComponent c, String key ) {
		return FlatStylingSupport.getAnnotatedStyleableValue( this, menuBar.getBorder(), key );
	}

	@Override
	public void update( Graphics g, JComponent c ) {
		// paint background
		Color background = getBackground( c );
		if( background != null ) {
			g.setColor( background );
			g.fillRect( 0, 0, c.getWidth(), c.getHeight() );
		}

		paint( g, c );
	}

	protected Color getBackground( JComponent c ) {
		Color background = c.getBackground();

		// paint background if opaque
		if( c.isOpaque() )
			return background;

		// do not paint background if non-opaque and having custom background color
		if( !(background instanceof UIResource) )
			return null;

		// paint background if menu bar is not the "main" menu bar (e.g. in internal frame)
		JRootPane rootPane = SwingUtilities.getRootPane( c );
		if( rootPane == null || !(rootPane.getParent() instanceof Window) || rootPane.getJMenuBar() != c )
			return background;

		// use parent background for unified title pane
		if( useUnifiedBackground( c ) )
			background = FlatUIUtils.getParentBackground( c );

		// paint background in full screen mode
		if( FlatUIUtils.isFullScreen( rootPane ) )
			return background;

		// do not paint background if menu bar is embedded into title pane
		return FlatRootPaneUI.isMenuBarEmbedded( rootPane ) ? null : background;
	}

	/**@since 2 */
	static boolean useUnifiedBackground( Component c ) {
		// check whether:
		// - TitlePane.unifiedBackground is true and
		// - menu bar is the "main" menu bar and
		// - window root pane has custom decoration style

		JRootPane rootPane;
		// (not storing value of "TitlePane.unifiedBackground" in class to allow changing at runtime)
		return UIManager.getBoolean( "TitlePane.unifiedBackground" ) &&
			(rootPane = SwingUtilities.getRootPane( c )) != null &&
			rootPane.getParent() instanceof Window &&
			rootPane.getJMenuBar() == c &&
			rootPane.getWindowDecorationStyle() != JRootPane.NONE;
	}

	//---- class FlatMenuBarLayout --------------------------------------------

	/**
	 * @since 2.4
	 */
	protected static class FlatMenuBarLayout
		extends DefaultMenuLayout
	{
		public FlatMenuBarLayout( Container target ) {
			super( target, BoxLayout.LINE_AXIS );
		}

		@Override
		public void layoutContainer( Container target ) {
			super.layoutContainer( target );


			// The only purpose of the code below is to make sure that a horizontal glue,
			// which can be used to move window and displays the window title in embedded menu bar,
			// is always visible within the menu bar bounds and has a minimum width.
			// If this is not the case, the horizontal glue is made larger and
			// components that are on the left side of the glue are made smaller.


			// get root pane and check whether this menu bar is the root pane menu bar
			JRootPane rootPane = SwingUtilities.getRootPane( target );
			if( rootPane == null || rootPane.getJMenuBar() != target )
				return;

			// get title pane and check whether menu bar is embedded
			FlatTitlePane titlePane = FlatRootPaneUI.getTitlePane( rootPane );
			if( titlePane == null || !titlePane.isMenuBarEmbedded() )
				return;

			// check whether there is a horizontal glue (used for window title in embedded menu bar)
			// and check minimum width of horizontal glue
			Component horizontalGlue = titlePane.findHorizontalGlue( (JMenuBar) target );
			int minTitleWidth = UIScale.scale( titlePane.titleMinimumWidth );
			if( horizontalGlue != null && horizontalGlue.getWidth() < minTitleWidth ) {
				// get index of glue component
				int glueIndex = -1;
				Component[] components = target.getComponents();
				for( int i = components.length - 1; i >= 0; i-- ) {
					if( components[i] == horizontalGlue ) {
						glueIndex = i;
						break;
					}
				}
				if( glueIndex < 0 )
					return; // should never happen

				if( target.getComponentOrientation().isLeftToRight() ) {
					// left-to-right

					// make horizontal glue wider (minimum title width)
					int offset = minTitleWidth - horizontalGlue.getWidth();
					horizontalGlue.setSize( minTitleWidth, horizontalGlue.getHeight() );

					// check whether glue is fully visible
					int minGlueX = target.getWidth() - target.getInsets().right - minTitleWidth;
					if( minGlueX < horizontalGlue.getX() ) {
						// move glue to the left to make it fully visible
						offset -= (horizontalGlue.getX() - minGlueX);
						horizontalGlue.setLocation( minGlueX, horizontalGlue.getY() );

						// shrink and move components that are on the left side of the glue
						for( int i = glueIndex - 1; i >= 0; i-- ) {
							Component c = components[i];
							if( c.getX() > minGlueX ) {
								// move component and set width to zero
								c.setBounds( minGlueX, c.getY(), 0, c.getHeight() );
							} else {
								// reduce size of component
								c.setSize( minGlueX - c.getX(), c.getHeight() );
								break;
							}
						}
					}

					// move components that are on the right side of the glue
					for( int i = glueIndex + 1; i < components.length; i++ ) {
						Component c = components[i];
						c.setLocation( c.getX() + offset, c.getY() );
					}
				} else {
					// right-to-left

					// make horizontal glue wider (minimum title width)
					int offset = minTitleWidth - horizontalGlue.getWidth();
					horizontalGlue.setBounds( horizontalGlue.getX() - offset, horizontalGlue.getY(),
						minTitleWidth, horizontalGlue.getHeight() );

					// check whether glue is fully visible
					int minGlueX = target.getInsets().left;
					if( minGlueX > horizontalGlue.getX() ) {
						// move glue to the right to make it fully visible
						offset -= (horizontalGlue.getX() - minGlueX);
						horizontalGlue.setLocation( minGlueX, horizontalGlue.getY() );

						// shrink and move components that are on the right side of the glue
						int x = horizontalGlue.getX() + horizontalGlue.getWidth();
						for( int i = glueIndex - 1; i >= 0; i-- ) {
							Component c = components[i];
							if( c.getX() + c.getWidth() < x ) {
								// move component and set width to zero
								c.setBounds( x, c.getY(), 0, c.getHeight() );
							} else {
								// move component and reduce size
								c.setBounds( x, c.getY(), c.getWidth() - (x - c.getX()), c.getHeight() );
								break;
							}
						}
					}

					// move components that are on the left side of the glue
					for( int i = glueIndex + 1; i < components.length; i++ ) {
						Component c = components[i];
						c.setLocation( c.getX() - offset, c.getY() );
					}
				}
			}
		}
	}

	//---- class TakeFocus ----------------------------------------------------

	/**
	 * Activates the menu bar and shows mnemonics.
	 * On Windows, the popup of the first menu is not shown.
	 * On other platforms, the popup of the first menu is shown.
	 */
	private static class TakeFocus
		extends AbstractAction
	{
		@Override
		public void actionPerformed( ActionEvent e ) {
			JMenuBar menuBar = (JMenuBar) e.getSource();
			JMenu menu = menuBar.getMenu( 0 );
			if( menu != null ) {
				MenuSelectionManager.defaultManager().setSelectedPath( SystemInfo.isWindows
					? new MenuElement[] { menuBar, menu }
					: new MenuElement[] { menuBar, menu, menu.getPopupMenu() } );

				FlatLaf.showMnemonics( menuBar );
			}
		}
	}
}<|MERGE_RESOLUTION|>--- conflicted
+++ resolved
@@ -79,13 +79,8 @@
 	/** @since 3 */ @Styleable protected Insets selectionEmbeddedInsets;
 	/** @since 3 */ @Styleable protected int selectionArc = -1;
 	/** @since 2 */ @Styleable protected Color hoverBackground;
-<<<<<<< HEAD
 	/** @since 2.5 */ @Styleable protected Color selectionBackground;
 	/** @since 2.5 */ @Styleable protected Color selectionForeground;
-=======
-	/** @since 3 */ @Styleable protected Color selectionBackground;
-	/** @since 3 */ @Styleable protected Color selectionForeground;
->>>>>>> f1792e46
 	/** @since 2 */ @Styleable protected Color underlineSelectionBackground;
 	/** @since 2 */ @Styleable protected Color underlineSelectionColor;
 	/** @since 2 */ @Styleable protected int underlineSelectionHeight = -1;
