/*
 * Copyright 2019 FormDev Software GmbH
 *
 * Licensed under the Apache License, Version 2.0 (the "License");
 * you may not use this file except in compliance with the License.
 * You may obtain a copy of the License at
 *
 *     http://www.apache.org/licenses/LICENSE-2.0
 *
 * Unless required by applicable law or agreed to in writing, software
 * distributed under the License is distributed on an "AS IS" BASIS,
 * WITHOUT WARRANTIES OR CONDITIONS OF ANY KIND, either express or implied.
 * See the License for the specific language governing permissions and
 * limitations under the License.
 */

package com.formdev.flatlaf.ui;

import java.awt.Color;
import java.awt.EventQueue;
import java.awt.Insets;
import java.awt.event.FocusEvent;
import java.awt.event.FocusListener;
import java.beans.PropertyChangeListener;
<<<<<<< HEAD
import java.util.Map;
=======
>>>>>>> 6018f83a
import javax.swing.JComponent;
import javax.swing.UIManager;
import javax.swing.plaf.ComponentUI;
import javax.swing.plaf.basic.BasicListUI;
<<<<<<< HEAD
import com.formdev.flatlaf.ui.FlatStylingSupport.Styleable;
import com.formdev.flatlaf.ui.FlatStylingSupport.StyleableUI;
=======
import com.formdev.flatlaf.FlatClientProperties;
>>>>>>> 6018f83a

/**
 * Provides the Flat LaF UI delegate for {@link javax.swing.JList}.
 *
 * <!-- BasicListUI -->
 *
 * @uiDefault List.font								Font
 * @uiDefault List.background						Color
 * @uiDefault List.foreground						Color
 * @uiDefault List.selectionBackground				Color
 * @uiDefault List.selectionForeground				Color
 * @uiDefault List.dropLineColor					Color
 * @uiDefault List.border							Border
 * @uiDefault List.cellRenderer						ListCellRenderer
 * @uiDefault FileChooser.listFont					Font		used if client property List.isFileList is true
 *
 * <!-- DefaultListCellRenderer -->
 *
 * @uiDefault List.cellNoFocusBorder				Border
 * @uiDefault List.focusCellHighlightBorder			Border
 * @uiDefault List.focusSelectedCellHighlightBorder	Border
 * @uiDefault List.dropCellBackground				Color
 * @uiDefault List.dropCellForeground				Color
 *
 * <!-- FlatListUI -->
 *
 * @uiDefault List.selectionInactiveBackground		Color
 * @uiDefault List.selectionInactiveForeground		Color
 *
 * <!-- FlatListCellBorder -->
 *
 * @uiDefault List.cellMargins						Insets
 * @uiDefault List.cellFocusColor					Color
 * @uiDefault List.showCellFocusIndicator			boolean
 *
 * @author Karl Tauber
 */
public class FlatListUI
	extends BasicListUI
	implements StyleableUI
{
	@Styleable protected Color selectionBackground;
	@Styleable protected Color selectionForeground;
	@Styleable protected Color selectionInactiveBackground;
	@Styleable protected Color selectionInactiveForeground;

	// for FlatListCellBorder
	@Styleable protected Insets cellMargins;
	@Styleable protected Color cellFocusColor;
	@Styleable protected boolean showCellFocusIndicator;

	private Map<String, Object> oldStyleValues;

	public static ComponentUI createUI( JComponent c ) {
		return new FlatListUI();
	}

	@Override
	public void installUI( JComponent c ) {
		super.installUI( c );

		applyStyle( FlatStylingSupport.getStyle( c ) );
	}

	@Override
	protected void installDefaults() {
		super.installDefaults();

		selectionBackground = UIManager.getColor( "List.selectionBackground" );
		selectionForeground = UIManager.getColor( "List.selectionForeground" );
		selectionInactiveBackground = UIManager.getColor( "List.selectionInactiveBackground" );
		selectionInactiveForeground = UIManager.getColor( "List.selectionInactiveForeground" );

		toggleSelectionColors();
	}

	@Override
	protected void uninstallDefaults() {
		super.uninstallDefaults();

		selectionBackground = null;
		selectionForeground = null;
		selectionInactiveBackground = null;
		selectionInactiveForeground = null;

		oldStyleValues = null;
	}

	@Override
	protected PropertyChangeListener createPropertyChangeListener() {
		PropertyChangeListener superListener = super.createPropertyChangeListener();
		return e -> {
			superListener.propertyChange( e );

			if( FlatClientProperties.COMPONENT_FOCUS_OWNER.equals( e.getPropertyName() ) )
				toggleSelectionColors();
		};
	}

	@Override
	protected FocusListener createFocusListener() {
		return new BasicListUI.FocusHandler() {
			@Override
			public void focusGained( FocusEvent e ) {
				super.focusGained( e );
				toggleSelectionColors();
			}

			@Override
			public void focusLost( FocusEvent e ) {
				super.focusLost( e );

				// use invokeLater for the case that the window is deactivated
				EventQueue.invokeLater( () -> {
					toggleSelectionColors();
				} );
			}
		};
	}

	@Override
	protected PropertyChangeListener createPropertyChangeListener() {
		return FlatStylingSupport.createPropertyChangeListener( list, this::applyStyle,
			super.createPropertyChangeListener() );
	}

	/**
	 * @since TODO
	 */
	protected void applyStyle( Object style ) {
		Color oldSelectionBackground = selectionBackground;
		Color oldSelectionForeground = selectionForeground;
		Color oldSelectionInactiveBackground = selectionInactiveBackground;
		Color oldSelectionInactiveForeground = selectionInactiveForeground;

		oldStyleValues = FlatStylingSupport.parseAndApply( oldStyleValues, style, this::applyStyleProperty );

		// update selection background
		if( selectionBackground != oldSelectionBackground ) {
			Color selBg = list.getSelectionBackground();
			if( selBg == oldSelectionBackground )
				list.setSelectionBackground( selectionBackground );
			else if( selBg == oldSelectionInactiveBackground )
				list.setSelectionBackground( selectionInactiveBackground );
		}

		// update selection foreground
		if( selectionForeground != oldSelectionForeground ) {
			Color selFg = list.getSelectionForeground();
			if( selFg == oldSelectionForeground )
				list.setSelectionForeground( selectionForeground );
			else if( selFg == oldSelectionInactiveForeground )
				list.setSelectionForeground( selectionInactiveForeground );
		}
	}

	/**
	 * @since TODO
	 */
	protected Object applyStyleProperty( String key, Object value ) {
		return FlatStylingSupport.applyToAnnotatedObjectOrComponent( this, list, key, value );
	}

	/**
	 * @since TODO
	 */
	@Override
	public Map<String, Class<?>> getStyleableInfos( JComponent c ) {
		return FlatStylingSupport.getAnnotatedStyleableInfos( this );
	}

	/**
	 * Toggle selection colors from focused to inactive and vice versa.
	 *
	 * This is not a optimal solution but much easier than rewriting the whole paint methods.
	 *
	 * Using a LaF specific renderer was avoided because often a custom renderer is
	 * already used in applications. Then either the inactive colors are not used,
	 * or the application has to be changed to extend a FlatLaf renderer.
	 */
	private void toggleSelectionColors() {
		if( list == null )
			return;

		if( FlatUIUtils.isPermanentFocusOwner( list ) ) {
			if( list.getSelectionBackground() == selectionInactiveBackground )
				list.setSelectionBackground( selectionBackground );
			if( list.getSelectionForeground() == selectionInactiveForeground )
				list.setSelectionForeground( selectionForeground );
		} else {
			if( list.getSelectionBackground() == selectionBackground )
				list.setSelectionBackground( selectionInactiveBackground );
			if( list.getSelectionForeground() == selectionForeground )
				list.setSelectionForeground( selectionInactiveForeground );
		}
	}
}<|MERGE_RESOLUTION|>--- conflicted
+++ resolved
@@ -22,20 +22,14 @@
 import java.awt.event.FocusEvent;
 import java.awt.event.FocusListener;
 import java.beans.PropertyChangeListener;
-<<<<<<< HEAD
 import java.util.Map;
-=======
->>>>>>> 6018f83a
 import javax.swing.JComponent;
 import javax.swing.UIManager;
 import javax.swing.plaf.ComponentUI;
 import javax.swing.plaf.basic.BasicListUI;
-<<<<<<< HEAD
+import com.formdev.flatlaf.FlatClientProperties;
 import com.formdev.flatlaf.ui.FlatStylingSupport.Styleable;
 import com.formdev.flatlaf.ui.FlatStylingSupport.StyleableUI;
-=======
-import com.formdev.flatlaf.FlatClientProperties;
->>>>>>> 6018f83a
 
 /**
  * Provides the Flat LaF UI delegate for {@link javax.swing.JList}.
@@ -125,17 +119,6 @@
 	}
 
 	@Override
-	protected PropertyChangeListener createPropertyChangeListener() {
-		PropertyChangeListener superListener = super.createPropertyChangeListener();
-		return e -> {
-			superListener.propertyChange( e );
-
-			if( FlatClientProperties.COMPONENT_FOCUS_OWNER.equals( e.getPropertyName() ) )
-				toggleSelectionColors();
-		};
-	}
-
-	@Override
 	protected FocusListener createFocusListener() {
 		return new BasicListUI.FocusHandler() {
 			@Override
@@ -158,8 +141,22 @@
 
 	@Override
 	protected PropertyChangeListener createPropertyChangeListener() {
-		return FlatStylingSupport.createPropertyChangeListener( list, this::applyStyle,
-			super.createPropertyChangeListener() );
+		PropertyChangeListener superListener = super.createPropertyChangeListener();
+		return e -> {
+			superListener.propertyChange( e );
+
+			switch( e.getPropertyName() ) {
+				case FlatClientProperties.COMPONENT_FOCUS_OWNER:
+					toggleSelectionColors();
+					break;
+
+				case FlatClientProperties.STYLE:
+					applyStyle( e.getNewValue() );
+					list.revalidate();
+					list.repaint();
+					break;
+			}
+		};
 	}
 
 	/**
