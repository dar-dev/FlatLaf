--- conflicted
+++ resolved
@@ -20,13 +20,9 @@
 import java.awt.Dimension;
 import java.awt.Font;
 import java.awt.Graphics;
-<<<<<<< HEAD
-import java.awt.Rectangle;
-=======
 import java.awt.Insets;
 import java.awt.Rectangle;
 import java.awt.Window;
->>>>>>> f1792e46
 import java.awt.event.MouseEvent;
 import java.beans.PropertyChangeListener;
 import java.lang.invoke.MethodHandles;
@@ -87,13 +83,8 @@
  * @uiDefault MenuBar.selectionEmbeddedInsets						Insets
  * @uiDefault MenuBar.selectionArc									int
  * @uiDefault MenuBar.hoverBackground								Color
-<<<<<<< HEAD
- * @uiDefault MenuBar.selectionBackground							Color
- * @uiDefault MenuBar.selectionForeground							Color
-=======
  * @uiDefault MenuBar.selectionBackground							Color	optional; defaults to Menu.selectionBackground
  * @uiDefault MenuBar.selectionForeground							Color	optional; defaults to Menu.selectionForeground
->>>>>>> f1792e46
  * @uiDefault MenuBar.underlineSelectionBackground					Color
  * @uiDefault MenuBar.underlineSelectionColor						Color
  * @uiDefault MenuBar.underlineSelectionHeight						int
@@ -245,19 +236,11 @@
 		/** @since 3 */ protected Insets menuBarSelectionEmbeddedInsets = UIManager.getInsets( "MenuBar.selectionEmbeddedInsets" );
 		/** @since 3 */ protected int menuBarSelectionArc = UIManager.getInt( "MenuBar.selectionArc" );
 		protected Color hoverBackground = UIManager.getColor( "MenuBar.hoverBackground" );
-<<<<<<< HEAD
-		protected Color menuBarSelectionBackground = UIManager.getColor( "MenuBar.selectionBackground" );
-		protected Color menuBarSelectionForeground = UIManager.getColor( "MenuBar.selectionForeground" );
-		protected Color menuBarUnderlineSelectionBackground = FlatUIUtils.getUIColor( "MenuBar.underlineSelectionBackground", underlineSelectionBackground );
-		protected Color menuBarUnderlineSelectionColor = FlatUIUtils.getUIColor( "MenuBar.underlineSelectionColor", underlineSelectionColor );
-		protected int menuBarUnderlineSelectionHeight = FlatUIUtils.getUIInt( "MenuBar.underlineSelectionHeight", underlineSelectionHeight );
-=======
-		/** @since 3 */ protected Color menuBarSelectionBackground = UIManager.getColor( "MenuBar.selectionBackground" );
-		/** @since 3 */ protected Color menuBarSelectionForeground = UIManager.getColor( "MenuBar.selectionForeground" );
+		/** @since 2.5 */ protected Color menuBarSelectionBackground = UIManager.getColor( "MenuBar.selectionBackground" );
+		/** @since 2.5 */ protected Color menuBarSelectionForeground = UIManager.getColor( "MenuBar.selectionForeground" );
 		protected Color menuBarUnderlineSelectionBackground = UIManager.getColor( "MenuBar.underlineSelectionBackground" );
 		protected Color menuBarUnderlineSelectionColor = UIManager.getColor( "MenuBar.underlineSelectionColor" );
 		protected int menuBarUnderlineSelectionHeight = FlatUIUtils.getUIInt( "MenuBar.underlineSelectionHeight", -1 );
->>>>>>> f1792e46
 
 		protected FlatMenuRenderer( JMenuItem menuItem, Icon checkIcon, Icon arrowIcon,
 			Font acceleratorFont, String acceleratorDelimiter )
@@ -267,27 +250,12 @@
 
 		/** @since 3 */
 		@Override
-<<<<<<< HEAD
-		protected void paintBackground( Graphics g, Color selectionBackground ) {
-			if( ((JMenu)menuItem).isTopLevelMenu() ) {
-				if( isUnderlineSelection() )
-					selectionBackground = getStyleFromMenuBarUI( ui -> ui.underlineSelectionBackground, menuBarUnderlineSelectionBackground );
-				else {
-					selectionBackground = getStyleFromMenuBarUI( ui -> ui.selectionBackground,
-						menuBarSelectionBackground != null ? menuBarSelectionBackground : selectionBackground );
-				}
-
-				ButtonModel model = menuItem.getModel();
-				if( model.isRollover() && !model.isArmed() && !model.isSelected() && model.isEnabled() ) {
-					g.setColor( deriveBackground( getStyleFromMenuBarUI( ui -> ui.hoverBackground, hoverBackground ) ) );
-=======
 		protected void paintBackground( Graphics g ) {
 			if( ((JMenu)menuItem).isTopLevelMenu() && isHover() ) {
 				// paint hover background
 				Color color = deriveBackground( getStyleFromMenuBarUI( ui -> ui.hoverBackground, hoverBackground ) );
 				if( isUnderlineSelection() ) {
 					g.setColor( color );
->>>>>>> f1792e46
 					g.fillRect( 0, 0, menuItem.getWidth(), menuItem.getHeight() );
 				} else
 					paintSelection( g, color, selectionInsets, selectionArc );
@@ -321,25 +289,19 @@
 			super.paintSelection( g, selectionBackground, selectionInsets, selectionArc );
 		}
 
+		@Override
+		protected void paintText( Graphics g, Rectangle textRect, String text, Color selectionForeground, Color disabledForeground ) {
+			if( ((JMenu)menuItem).isTopLevelMenu() && !isUnderlineSelection() )
+				selectionForeground = getStyleFromMenuBarUI( ui -> ui.selectionForeground, menuBarSelectionForeground, selectionForeground );
+
+			super.paintText( g, textRect, text, selectionForeground, disabledForeground );
+		}
+
 		/** @since 3 */
 		@Override
-<<<<<<< HEAD
-		protected void paintText( Graphics g, Rectangle textRect, String text, Color selectionForeground, Color disabledForeground ) {
-			if( ((JMenu)menuItem).isTopLevelMenu() && !isUnderlineSelection() ) {
-				selectionForeground = getStyleFromMenuBarUI( ui -> ui.selectionForeground,
-					menuBarSelectionForeground != null ? menuBarSelectionForeground : selectionForeground );
-			}
-
-			super.paintText( g, textRect, text, selectionForeground, disabledForeground );
-		}
-
-		@Override
-		protected void paintUnderlineSelection( Graphics g, Color underlineSelectionColor, int underlineSelectionHeight ) {
-=======
 		protected void paintUnderlineSelection( Graphics g, Color underlineSelectionBackground,
 			Color underlineSelectionColor, int underlineSelectionHeight )
 		{
->>>>>>> f1792e46
 			if( ((JMenu)menuItem).isTopLevelMenu() ) {
 				underlineSelectionBackground = getStyleFromMenuBarUI( ui -> ui.underlineSelectionBackground, menuBarUnderlineSelectionBackground, underlineSelectionBackground );
 				underlineSelectionColor = getStyleFromMenuBarUI( ui -> ui.underlineSelectionColor, menuBarUnderlineSelectionColor, underlineSelectionColor );
@@ -350,14 +312,6 @@
 			super.paintUnderlineSelection( g, underlineSelectionBackground, underlineSelectionColor, underlineSelectionHeight );
 		}
 
-		@Override
-		protected void paintText( Graphics g, Rectangle textRect, String text, Color selectionForeground, Color disabledForeground ) {
-			if( ((JMenu)menuItem).isTopLevelMenu() )
-				selectionForeground = getStyleFromMenuBarUI( ui -> ui.selectionForeground, menuBarSelectionForeground, selectionForeground );
-
-			super.paintText( g, textRect, text, selectionForeground, disabledForeground );
-		}
-
 		private boolean isHover() {
 			ButtonModel model = menuItem.getModel();
 			return model.isRollover() && !model.isArmed() && !model.isSelected() && model.isEnabled();
