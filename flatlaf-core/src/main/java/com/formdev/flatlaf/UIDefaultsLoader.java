/*
 * Copyright 2019 FormDev Software GmbH
 *
 * Licensed under the Apache License, Version 2.0 (the "License");
 * you may not use this file except in compliance with the License.
 * You may obtain a copy of the License at
 *
 *     http://www.apache.org/licenses/LICENSE-2.0
 *
 * Unless required by applicable law or agreed to in writing, software
 * distributed under the License is distributed on an "AS IS" BASIS,
 * WITHOUT WARRANTIES OR CONDITIONS OF ANY KIND, either express or implied.
 * See the License for the specific language governing permissions and
 * limitations under the License.
 */

package com.formdev.flatlaf;

import java.awt.Color;
import java.awt.Dimension;
import java.awt.Insets;
import java.io.File;
import java.io.FileInputStream;
import java.io.IOException;
import java.io.InputStream;
import java.util.ArrayList;
import java.util.Collections;
import java.util.HashMap;
import java.util.Iterator;
import java.util.List;
import java.util.Locale;
import java.util.Map;
import java.util.Map.Entry;
import java.util.Properties;
import java.util.function.Function;
import javax.swing.Icon;
import javax.swing.UIDefaults;
import javax.swing.UIManager;
import javax.swing.border.Border;
import javax.swing.UIDefaults.ActiveValue;
import javax.swing.UIDefaults.LazyValue;
import javax.swing.plaf.ColorUIResource;
import javax.swing.plaf.DimensionUIResource;
import javax.swing.plaf.InsetsUIResource;
import com.formdev.flatlaf.ui.FlatEmptyBorder;
import com.formdev.flatlaf.ui.FlatLineBorder;
import com.formdev.flatlaf.util.ColorFunctions;
import com.formdev.flatlaf.util.ColorFunctions.ColorFunction;
import com.formdev.flatlaf.util.DerivedColor;
import com.formdev.flatlaf.util.GrayFilter;
import com.formdev.flatlaf.util.HSLColor;
import com.formdev.flatlaf.util.LoggingFacade;
import com.formdev.flatlaf.util.StringUtils;
import com.formdev.flatlaf.util.SystemInfo;
import com.formdev.flatlaf.util.UIScale;

/**
 * Load UI defaults from properties files associated to Flat LaF classes and add to UI defaults.
 *
 * Each class that extend the LaF class may have its own .properties file
 * in the same package as the class. Properties from superclasses are loaded
 * first to give subclasses a chance to override defaults.
 * E.g. if running FlatDarkLaf, then the FlatLaf.properties is loaded first
 * and FlatDarkLaf.properties loaded second.
 *
 * @author Karl Tauber
 */
class UIDefaultsLoader
{
	private static final String TYPE_PREFIX = "{";
	private static final String TYPE_PREFIX_END = "}";
	private static final String VARIABLE_PREFIX = "@";
	private static final String PROPERTY_PREFIX = "$";
	private static final String OPTIONAL_PREFIX = "?";
	private static final String WILDCARD_PREFIX = "*.";

	private static int parseColorDepth;

	static void loadDefaultsFromProperties( Class<?> lookAndFeelClass, List<FlatDefaultsAddon> addons,
		Properties additionalDefaults, boolean dark, UIDefaults defaults )
	{
		// determine classes in class hierarchy in reverse order
		ArrayList<Class<?>> lafClasses = new ArrayList<>();
		for( Class<?> lafClass = lookAndFeelClass;
			FlatLaf.class.isAssignableFrom( lafClass );
			lafClass = lafClass.getSuperclass() )
		{
			lafClasses.add( 0, lafClass );
		}

		loadDefaultsFromProperties( lafClasses, addons, additionalDefaults, dark, defaults );
	}

	static void loadDefaultsFromProperties( List<Class<?>> lafClasses, List<FlatDefaultsAddon> addons,
		Properties additionalDefaults, boolean dark, UIDefaults defaults )
	{
		try {
			// load core properties files
			Properties properties = new Properties();
			for( Class<?> lafClass : lafClasses ) {
				String propertiesName = '/' + lafClass.getName().replace( '.', '/' ) + ".properties";
				try( InputStream in = lafClass.getResourceAsStream( propertiesName ) ) {
					if( in != null )
						properties.load( in );
				}
			}

			// load properties from addons
			for( FlatDefaultsAddon addon : addons ) {
				for( Class<?> lafClass : lafClasses ) {
					try( InputStream in = addon.getDefaults( lafClass ) ) {
						if( in != null )
							properties.load( in );
					}
				}
			}

			// collect addon class loaders
			List<ClassLoader> addonClassLoaders = new ArrayList<>();
			for( FlatDefaultsAddon addon : addons ) {
				ClassLoader addonClassLoader = addon.getClass().getClassLoader();
				if( !addonClassLoaders.contains( addonClassLoader ) )
					addonClassLoaders.add( addonClassLoader );
			}

			// load custom properties files (usually provided by applications)
			List<Object> customDefaultsSources = FlatLaf.getCustomDefaultsSources();
			int size = (customDefaultsSources != null) ? customDefaultsSources.size() : 0;
			for( int i = 0; i < size; i++ ) {
				Object source = customDefaultsSources.get( i );
				if( source instanceof String && i + 1 < size ) {
					// load from package in classloader
					String packageName = (String) source;
					ClassLoader classLoader = (ClassLoader) customDefaultsSources.get( ++i );

					// use class loader also for instantiating classes specified in values
					if( classLoader != null && !addonClassLoaders.contains( classLoader ) )
						addonClassLoaders.add( classLoader );

					packageName = packageName.replace( '.', '/' );
					if( classLoader == null )
						classLoader = FlatLaf.class.getClassLoader();

					for( Class<?> lafClass : lafClasses ) {
						String propertiesName = packageName + '/' + lafClass.getSimpleName() + ".properties";
						try( InputStream in = classLoader.getResourceAsStream( propertiesName ) ) {
							if( in != null )
								properties.load( in );
						}
					}
				} else if( source instanceof File ) {
					// load from folder
					File folder = (File) source;
					for( Class<?> lafClass : lafClasses ) {
						File propertiesFile = new File( folder, lafClass.getSimpleName() + ".properties" );
						if( !propertiesFile.isFile() )
							continue;

						try( InputStream in = new FileInputStream( propertiesFile ) ) {
							properties.load( in );
						}
					}
				}
			}

			// add additional defaults
			if( additionalDefaults != null )
				properties.putAll( additionalDefaults );

			// collect all platform specific keys (but do not modify properties)
			ArrayList<String> platformSpecificKeys = new ArrayList<>();
			for( Object okey : properties.keySet() ) {
				String key = (String) okey;
				if( key.startsWith( "[" ) &&
					(key.startsWith( "[win]" ) ||
					 key.startsWith( "[mac]" ) ||
					 key.startsWith( "[linux]" ) ||
					 key.startsWith( "[light]" ) ||
					 key.startsWith( "[dark]" )) )
				  platformSpecificKeys.add( key );
			}

			// remove platform specific properties and re-add only properties
			// for current platform, but with platform prefix removed
			if( !platformSpecificKeys.isEmpty() ) {
				// handle light/dark specific properties
				String lightOrDarkPrefix = dark ? "[dark]" : "[light]";
				for( String key : platformSpecificKeys ) {
					if( key.startsWith( lightOrDarkPrefix ) )
						properties.put( key.substring( lightOrDarkPrefix.length() ), properties.remove( key ) );
				}

				// handle platform specific properties
				String platformPrefix =
					SystemInfo.isWindows ? "[win]" :
					SystemInfo.isMacOS ? "[mac]" :
					SystemInfo.isLinux ? "[linux]" : "[unknown]";
				for( String key : platformSpecificKeys ) {
					Object value = properties.remove( key );
					if( key.startsWith( platformPrefix ) )
						properties.put( key.substring( platformPrefix.length() ), value );
				}
			}

			// get (and remove) wildcard replacements, which override all other defaults that end with same suffix
			HashMap<String, String> wildcards = new HashMap<>();
			Iterator<Entry<Object, Object>> it = properties.entrySet().iterator();
			while( it.hasNext() ) {
				Entry<Object, Object> e = it.next();
				String key = (String) e.getKey();
				if( key.startsWith( WILDCARD_PREFIX ) ) {
					wildcards.put( key.substring( WILDCARD_PREFIX.length() ), (String) e.getValue() );
					it.remove();
				}
			}

			// override UI defaults with wildcard replacements
			for( Object key : defaults.keySet() ) {
				int dot;
				if( !(key instanceof String) ||
					properties.containsKey( key ) ||
					(dot = ((String)key).lastIndexOf( '.' )) < 0 )
				  continue;

				String wildcardKey = ((String)key).substring( dot + 1 );
				String wildcardValue = wildcards.get( wildcardKey );
				if( wildcardValue != null )
					properties.put( key, wildcardValue );
			}

			Function<String, String> propertiesGetter = key -> {
				return properties.getProperty( key );
			};
			Function<String, String> resolver = value -> {
				return resolveValue( value, propertiesGetter );
			};

			// parse and add properties to UI defaults
			for( Map.Entry<Object, Object> e : properties.entrySet() ) {
				String key = (String) e.getKey();
				if( key.startsWith( VARIABLE_PREFIX ) )
					continue;

				String value = resolveValue( (String) e.getValue(), propertiesGetter );
				try {
					defaults.put( key, parseValue( key, value, null, null, resolver, addonClassLoaders ) );
				} catch( RuntimeException ex ) {
					logParseError( key, value, ex, true );
				}
			}
		} catch( IOException ex ) {
			LoggingFacade.INSTANCE.logSevere( "FlatLaf: Failed to load properties files.", ex );
		}
	}

	static void logParseError( String key, String value, RuntimeException ex, boolean severe ) {
		String message = "FlatLaf: Failed to parse: '" + key + '=' + value + '\'';
		if( severe )
			LoggingFacade.INSTANCE.logSevere( message, ex );
		else
			LoggingFacade.INSTANCE.logConfig( message, ex );
	}

	static String resolveValue( String value, Function<String, String> propertiesGetter ) {
		value = value.trim();
		String value0 = value;

		if( value.startsWith( PROPERTY_PREFIX ) )
			value = value.substring( PROPERTY_PREFIX.length() );
		else if( !value.startsWith( VARIABLE_PREFIX ) )
			return value;

		boolean optional = false;
		if( value.startsWith( OPTIONAL_PREFIX ) ) {
			value = value.substring( OPTIONAL_PREFIX.length() );
			optional = true;
		}

		String newValue = propertiesGetter.apply( value );
		if( newValue == null ) {
			if( optional )
				return "null";

			throw new IllegalArgumentException( "variable or property '" + value + "' not found" );
		}

		if( newValue.equals( value0 ) )
			throw new IllegalArgumentException( "endless recursion in variable or property '" + value + "'" );

		return resolveValue( newValue, propertiesGetter );
	}

	static String resolveValueFromUIManager( String value ) {
		if( !value.startsWith( PROPERTY_PREFIX ) )
			return value;

		String key = value.substring( PROPERTY_PREFIX.length() );
		Object newValue = UIManager.get( key );
		if( newValue == null )
			throw new IllegalArgumentException( "property '" + key + "' not found" );

		// convert binary color to string
		if( newValue instanceof Color ) {
			Color color = (Color) newValue;
			int alpha = color.getAlpha();
			return String.format( (alpha != 255) ? "#%06x%02x" : "#%06x", color.getRGB() & 0xffffff, alpha );
		}

		throw new IllegalArgumentException( "property value type '" + newValue.getClass().getName() + "' not supported in references" );
	}

	enum ValueType { UNKNOWN, STRING, BOOLEAN, CHARACTER, INTEGER, FLOAT, BORDER, ICON, INSETS, DIMENSION, COLOR,
		SCALEDINTEGER, SCALEDFLOAT, SCALEDINSETS, SCALEDDIMENSION, INSTANCE, CLASS, GRAYFILTER, NULL, LAZY }

	private static ValueType[] tempResultValueType = new ValueType[1];
	private static Map<Class<?>, ValueType> javaValueTypes;

	static Object parseValue( String key, String value, Class<?> valueType ) {
		return parseValue( key, value, valueType, null, v -> v, Collections.emptyList() );
	}

	static Object parseValue( String key, String value, Class<?> javaValueType, ValueType[] resultValueType,
		Function<String, String> resolver, List<ClassLoader> addonClassLoaders )
	{
		if( resultValueType == null )
			resultValueType = tempResultValueType;

		value = value.trim();

<<<<<<< HEAD
		// null
		if( value.equals( "null" ) ) {
			resultValueType[0] = ValueType.NULL;
			return null;
=======
		// null, false, true
		switch( value ) {
			case "null":	resultValueType[0] = ValueType.NULL; return null;
			case "false":	resultValueType[0] = ValueType.BOOLEAN; return false;
			case "true":	resultValueType[0] = ValueType.BOOLEAN; return true;
		}

		// check for function "if"
		//     Syntax: if(condition,trueValue,falseValue)
		//       - condition: evaluates to true if:
		//           - is not "null"
		//           - is not "false"
		//           - is not an integer with zero value
		//       - trueValue: used if condition is true
		//       - falseValue: used if condition is false
		if( value.startsWith( "if(" ) && value.endsWith( ")" ) ) {
			List<String> params = splitFunctionParams( value.substring( 3, value.length() - 1 ), ',' );
			if( params.size() != 3 )
				throwMissingParametersException( value );

			boolean ifCondition = parseCondition( params.get( 0 ), resolver, addonClassLoaders );
			String ifValue = params.get( ifCondition ? 1 : 2 );
			return parseValue( key, resolver.apply( ifValue ), resultValueType, resolver, addonClassLoaders );
		}

		// check for function "lazy"
		//     Syntax: lazy(uiKey)
		if( value.startsWith( "lazy(" ) && value.endsWith( ")" ) ) {
			resultValueType[0] = ValueType.LAZY;
			String uiKey = value.substring( 5, value.length() - 1 ).trim();
			return (LazyValue) t -> {
				return lazyUIManagerGet( uiKey );
			};
>>>>>>> b0edd565
		}

		ValueType valueType = ValueType.UNKNOWN;

		if( javaValueType != null ) {
			if( javaValueTypes == null ) {
				// create lazy
				javaValueTypes = new HashMap<>();
				javaValueTypes.put( String.class, ValueType.STRING );
				javaValueTypes.put( boolean.class, ValueType.BOOLEAN );
				javaValueTypes.put( Boolean.class, ValueType.BOOLEAN );
				javaValueTypes.put( char.class, ValueType.CHARACTER );
				javaValueTypes.put( Character.class, ValueType.CHARACTER );
				javaValueTypes.put( int.class, ValueType.INTEGER );
				javaValueTypes.put( Integer.class, ValueType.INTEGER );
				javaValueTypes.put( float.class, ValueType.FLOAT );
				javaValueTypes.put( Float.class, ValueType.FLOAT );
				javaValueTypes.put( Border.class, ValueType.BORDER );
				javaValueTypes.put( Icon.class, ValueType.ICON );
				javaValueTypes.put( Insets.class, ValueType.INSETS );
				javaValueTypes.put( Dimension.class, ValueType.DIMENSION );
				javaValueTypes.put( Color.class, ValueType.COLOR );
			}

			// map java value type to parser value type
			valueType = javaValueTypes.get( javaValueType );
			if( valueType == null )
				throw new IllegalArgumentException( "unsupported value type '" + javaValueType.getName() + "'" );

			// remove '"' from strings
			if( valueType == ValueType.STRING && value.startsWith( "\"" ) && value.endsWith( "\"" ) )
				value = value.substring( 1, value.length() - 1 );
		} else {
			// false, true
			switch( value ) {
				case "false":	resultValueType[0] = ValueType.BOOLEAN; return false;
				case "true":	resultValueType[0] = ValueType.BOOLEAN; return true;
			}

			// check for function "lazy"
			//     Syntax: lazy(uiKey)
			if( value.startsWith( "lazy(" ) && value.endsWith( ")" ) ) {
				resultValueType[0] = ValueType.LAZY;
				String uiKey = value.substring( 5, value.length() - 1 ).trim();
				return (LazyValue) t -> {
					return lazyUIManagerGet( uiKey );
				};
			}

			// check whether value type is specified in the value
			if( value.startsWith( "#" ) )
				valueType = ValueType.COLOR;
			else if( value.startsWith( "\"" ) && value.endsWith( "\"" ) ) {
				valueType = ValueType.STRING;
				value = value.substring( 1, value.length() - 1 );
			} else if( value.startsWith( TYPE_PREFIX ) ) {
				int end = value.indexOf( TYPE_PREFIX_END );
				if( end != -1 ) {
					try {
						String typeStr = value.substring( TYPE_PREFIX.length(), end );
						valueType = ValueType.valueOf( typeStr.toUpperCase( Locale.ENGLISH ) );

						// remove type from value
						value = value.substring( end + TYPE_PREFIX_END.length() );
					} catch( IllegalArgumentException ex ) {
						// ignore
					}
				}
			}

			// determine value type from key
			if( valueType == ValueType.UNKNOWN ) {
				if( key.endsWith( "UI" ) )
					valueType = ValueType.STRING;
				else if( key.endsWith( "Color" ) ||
					(key.endsWith( "ground" ) &&
					 (key.endsWith( ".background" ) || key.endsWith( "Background" ) || key.equals( "background" ) ||
					  key.endsWith( ".foreground" ) || key.endsWith( "Foreground" ) || key.equals( "foreground" ))) )
					valueType = ValueType.COLOR;
				else if( key.endsWith( ".border" ) || key.endsWith( "Border" ) || key.equals( "border" ) )
					valueType = ValueType.BORDER;
				else if( key.endsWith( ".icon" ) || key.endsWith( "Icon" ) || key.equals( "icon" ) )
					valueType = ValueType.ICON;
				else if( key.endsWith( ".margin" ) || key.equals( "margin" ) ||
						 key.endsWith( ".padding" ) || key.equals( "padding" ) ||
						 key.endsWith( "Margins" ) || key.endsWith( "Insets" ) )
					valueType = ValueType.INSETS;
				else if( key.endsWith( "Size" ) )
					valueType = ValueType.DIMENSION;
				else if( key.endsWith( "Width" ) || key.endsWith( "Height" ) )
					valueType = ValueType.INTEGER;
				else if( key.endsWith( "Char" ) )
					valueType = ValueType.CHARACTER;
				else if( key.endsWith( "grayFilter" ) )
					valueType = ValueType.GRAYFILTER;
			}
		}

		resultValueType[0] = valueType;

		// parse value
		switch( valueType ) {
			case STRING:		return value;
			case BOOLEAN:		return parseBoolean( value );
			case CHARACTER:		return parseCharacter( value );
			case INTEGER:		return parseInteger( value, true );
			case FLOAT:			return parseFloat( value, true );
			case BORDER:		return parseBorder( value, resolver, addonClassLoaders );
			case ICON:			return parseInstance( value, addonClassLoaders );
			case INSETS:		return parseInsets( value );
			case DIMENSION:		return parseDimension( value );
			case COLOR:			return parseColorOrFunction( value, resolver, true );
			case SCALEDINTEGER:	return parseScaledInteger( value );
			case SCALEDFLOAT:	return parseScaledFloat( value );
			case SCALEDINSETS:	return parseScaledInsets( value );
			case SCALEDDIMENSION:return parseScaledDimension( value );
			case INSTANCE:		return parseInstance( value, addonClassLoaders );
			case CLASS:			return parseClass( value, addonClassLoaders );
			case GRAYFILTER:	return parseGrayFilter( value );
			case UNKNOWN:
			default:
				// colors
				Object color = parseColorOrFunction( value, resolver, false );
				if( color != null ) {
					resultValueType[0] = ValueType.COLOR;
					return color;
				}

				// integer
				Integer integer = parseInteger( value, false );
				if( integer != null ) {
					resultValueType[0] = ValueType.INTEGER;
					return integer;
				}

				// float
				Float f = parseFloat( value, false );
				if( f != null ) {
					resultValueType[0] = ValueType.FLOAT;
					return f;
				}

				// string
				resultValueType[0] = ValueType.STRING;
				return value;
		}
	}

	private static boolean parseCondition( String condition,
		Function<String, String> resolver, List<ClassLoader> addonClassLoaders )
	{
		try {
			Object conditionValue = parseValue( "", resolver.apply( condition ), null, resolver, addonClassLoaders );
			return (conditionValue != null &&
				!conditionValue.equals( false ) &&
				!conditionValue.equals( 0 ) );
		} catch( IllegalArgumentException ex ) {
			// ignore errors (e.g. variable or property not found) and evaluate to false
			return false;
		}
	}

	private static Object parseBorder( String value, Function<String, String> resolver, List<ClassLoader> addonClassLoaders ) {
		if( value.indexOf( ',' ) >= 0 ) {
			// top,left,bottom,right[,lineColor[,lineThickness]]
			List<String> parts = split( value, ',' );
			Insets insets = parseInsets( value );
			ColorUIResource lineColor = (parts.size() >= 5)
				? (ColorUIResource) parseColorOrFunction( resolver.apply( parts.get( 4 ) ), resolver, true )
				: null;
			float lineThickness = (parts.size() >= 6) ? parseFloat( parts.get( 5 ), true ) : 1f;

			return (LazyValue) t -> {
				return (lineColor != null)
					? new FlatLineBorder( insets, lineColor, lineThickness )
					: new FlatEmptyBorder( insets );
			};
		} else
			return parseInstance( value, addonClassLoaders );
	}

	private static Object parseInstance( String value, List<ClassLoader> addonClassLoaders ) {
		return (LazyValue) t -> {
			try {
				return findClass( value, addonClassLoaders ).getDeclaredConstructor().newInstance();
			} catch( Exception ex ) {
				LoggingFacade.INSTANCE.logSevere( "FlatLaf: Failed to instantiate '" + value + "'.", ex );
				return null;
			}
		};
	}

	private static Object parseClass( String value, List<ClassLoader> addonClassLoaders ) {
		return (LazyValue) t -> {
			try {
				return findClass( value, addonClassLoaders );
			} catch( ClassNotFoundException ex ) {
				LoggingFacade.INSTANCE.logSevere( "FlatLaf: Failed to find class '" + value + "'.", ex );
				return null;
			}
		};
	}

	private static Class<?> findClass( String className, List<ClassLoader> addonClassLoaders )
		throws ClassNotFoundException
	{
		try {
			return Class.forName( className );
		} catch( ClassNotFoundException ex ) {
			// search in addons class loaders
			for( ClassLoader addonClassLoader : addonClassLoaders ) {
				try {
					return addonClassLoader.loadClass( className );
				} catch( ClassNotFoundException ex2 ) {
					// ignore
				}
			}
			throw ex;
		}
	}

	private static Insets parseInsets( String value ) {
		List<String> numbers = split( value, ',' );
		try {
			return new InsetsUIResource(
				Integer.parseInt( numbers.get( 0 ) ),
				Integer.parseInt( numbers.get( 1 ) ),
				Integer.parseInt( numbers.get( 2 ) ),
				Integer.parseInt( numbers.get( 3 ) ) );
		} catch( NumberFormatException ex ) {
			throw new IllegalArgumentException( "invalid insets '" + value + "'" );
		}
	}

	private static Dimension parseDimension( String value ) {
		List<String> numbers = split( value, ',' );
		try {
			return new DimensionUIResource(
				Integer.parseInt( numbers.get( 0 ) ),
				Integer.parseInt( numbers.get( 1 ) ) );
		} catch( NumberFormatException ex ) {
			throw new IllegalArgumentException( "invalid size '" + value + "'" );
		}
	}

	private static Object parseColorOrFunction( String value, Function<String, String> resolver, boolean reportError ) {
		if( value.endsWith( ")" ) )
			return parseColorFunctions( value, resolver, reportError );

		return parseColor( value, reportError );
	}

	static ColorUIResource parseColor( String value ) {
		return parseColor( value, false );
	}

	private static ColorUIResource parseColor( String value, boolean reportError ) {
		try {
			int rgba = parseColorRGBA( value );
			return ((rgba & 0xff000000) == 0xff000000)
				? new ColorUIResource( rgba )
				: new ColorUIResource( new Color( rgba, true ) );
		} catch( IllegalArgumentException ex ) {
			if( reportError )
				throw new IllegalArgumentException( "invalid color '" + value + "'" );

			// not a color --> ignore
		}
		return null;
	}

	/**
	 * Parses a hex color in  {@code #RGB}, {@code #RGBA}, {@code #RRGGBB} or {@code #RRGGBBAA}
	 * format and returns it as {@code rgba} integer suitable for {@link java.awt.Color},
	 * which includes alpha component in bits 24-31.
	 *
	 * @throws IllegalArgumentException
	 */
	static int parseColorRGBA( String value ) {
		int len = value.length();
		if( (len != 4 && len != 5 && len != 7 && len != 9) || value.charAt( 0 ) != '#' )
			throw new IllegalArgumentException();

		// parse hex
		int n = 0;
		for( int i = 1; i < len; i++ ) {
			char ch = value.charAt( i );

			int digit;
			if( ch >= '0' && ch <= '9' )
				digit = ch - '0';
			else if( ch >= 'a' && ch <= 'f' )
				digit = ch - 'a' + 10;
			else if( ch >= 'A' && ch <= 'F' )
				digit = ch - 'A' + 10;
			else
				throw new IllegalArgumentException();

			n = (n << 4) | digit;
		}

		if( len <= 5 ) {
			// double nibbles
			int n1 = n & 0xf000;
			int n2 = n & 0xf00;
			int n3 = n & 0xf0;
			int n4 = n & 0xf;
			n = (n1 << 16) | (n1 << 12) | (n2 << 12) | (n2 << 8) | (n3 << 8) | (n3 << 4) | (n4 << 4) | n4;
		}

		return (len == 4 || len == 7)
			? (0xff000000 | n) // set alpha to 255
			: (((n >> 8) & 0xffffff) | ((n & 0xff) << 24)); // move alpha from lowest to highest byte
	}

	private static Object parseColorFunctions( String value, Function<String, String> resolver, boolean reportError ) {
		int paramsStart = value.indexOf( '(' );
		if( paramsStart < 0 ) {
			if( reportError )
				throw new IllegalArgumentException( "missing opening parenthesis in function '" + value + "'" );
			return null;
		}

		String function = value.substring( 0, paramsStart ).trim();
		List<String> params = splitFunctionParams( value.substring( paramsStart + 1, value.length() - 1 ), ',' );
		if( params.isEmpty() )
			throwMissingParametersException( value );

		if( parseColorDepth > 100 )
			throw new IllegalArgumentException( "endless recursion in color function '" + value + "'" );

		parseColorDepth++;
		try {
			switch( function ) {
				case "if":			return parseColorIf( value, params, resolver, reportError );
				case "rgb":			return parseColorRgbOrRgba( false, params, resolver, reportError );
				case "rgba":		return parseColorRgbOrRgba( true, params, resolver, reportError );
				case "hsl":			return parseColorHslOrHsla( false, params );
				case "hsla":		return parseColorHslOrHsla( true, params );
				case "lighten":		return parseColorHSLIncreaseDecrease( 2, true, params, resolver, reportError );
				case "darken":		return parseColorHSLIncreaseDecrease( 2, false, params, resolver, reportError );
				case "saturate":	return parseColorHSLIncreaseDecrease( 1, true, params, resolver, reportError );
				case "desaturate":	return parseColorHSLIncreaseDecrease( 1, false, params, resolver, reportError );
				case "fadein":		return parseColorHSLIncreaseDecrease( 3, true, params, resolver, reportError );
				case "fadeout":		return parseColorHSLIncreaseDecrease( 3, false, params, resolver, reportError );
				case "fade":		return parseColorFade( params, resolver, reportError );
				case "spin":		return parseColorSpin( params, resolver, reportError );
				case "changeHue":		return parseColorChange( 0, params, resolver, reportError );
				case "changeSaturation":return parseColorChange( 1, params, resolver, reportError );
				case "changeLightness":	return parseColorChange( 2, params, resolver, reportError );
				case "changeAlpha":		return parseColorChange( 3, params, resolver, reportError );
				case "mix":				return parseColorMix( null, params, resolver, reportError );
				case "tint":			return parseColorMix( "#fff", params, resolver, reportError );
				case "shade":			return parseColorMix( "#000", params, resolver, reportError );
				case "contrast":		return parseColorContrast( params, resolver, reportError );
			}
		} finally {
			parseColorDepth--;
		}

		throw new IllegalArgumentException( "unknown color function '" + value + "'" );
	}

	/**
	 * Syntax: if(condition,trueValue,falseValue)
	 * <p>
	 * This "if" function is only used if the "if" is passed as parameter to another
	 * color function. Otherwise the general "if" function is used.
	 */
	private static Object parseColorIf( String value, List<String> params, Function<String, String> resolver, boolean reportError ) {
		if( params.size() != 3 )
			throwMissingParametersException( value );

		boolean ifCondition = parseCondition( params.get( 0 ), resolver, Collections.emptyList() );
		String ifValue = params.get( ifCondition ? 1 : 2 );
		return parseColorOrFunction( resolver.apply( ifValue ), resolver, reportError );
	}

	/**
	 * Syntax: rgb(red,green,blue) or rgba(red,green,blue,alpha)
	 *   - red:   an integer 0-255 or a percentage 0-100%
	 *   - green: an integer 0-255 or a percentage 0-100%
	 *   - blue:  an integer 0-255 or a percentage 0-100%
	 *   - alpha: an integer 0-255 or a percentage 0-100%
	 */
	private static ColorUIResource parseColorRgbOrRgba( boolean hasAlpha, List<String> params,
		Function<String, String> resolver, boolean reportError )
	{
		if( hasAlpha && params.size() == 2 ) {
			// syntax rgba(color,alpha), which allows adding alpha to any color
			// NOTE: this syntax is deprecated
			//       use fade(color,alpha) instead
			String colorStr = params.get( 0 );
			int alpha = parseInteger( params.get( 1 ), 0, 255, true );

			ColorUIResource color = (ColorUIResource) parseColorOrFunction( resolver.apply( colorStr ), resolver, reportError );
			return new ColorUIResource( new Color( ((alpha & 0xff) << 24) | (color.getRGB() & 0xffffff), true ) );
		}

		int red = parseInteger( params.get( 0 ), 0, 255, true );
		int green = parseInteger( params.get( 1 ), 0, 255, true );
		int blue = parseInteger( params.get( 2 ), 0, 255, true );
		int alpha = hasAlpha ? parseInteger( params.get( 3 ), 0, 255, true ) : 255;

		return hasAlpha
			? new ColorUIResource( new Color( red, green, blue, alpha ) )
			: new ColorUIResource( red, green, blue );
	}

	/**
	 * Syntax: hsl(hue,saturation,lightness) or hsla(hue,saturation,lightness,alpha)
	 *   - hue: an integer 0-360 representing degrees
	 *   - saturation: a percentage 0-100%
	 *   - lightness: a percentage 0-100%
	 *   - alpha: a percentage 0-100%
	 */
	private static ColorUIResource parseColorHslOrHsla( boolean hasAlpha, List<String> params ) {
		int hue = parseInteger( params.get( 0 ), 0, 360, false );
		int saturation = parsePercentage( params.get( 1 ) );
		int lightness = parsePercentage( params.get( 2 ) );
		int alpha = hasAlpha ? parsePercentage( params.get( 3 ) ) : 100;

		float[] hsl = new float[] { hue, saturation, lightness };
		return new ColorUIResource( HSLColor.toRGB( hsl, alpha / 100f ) );
	}

	/**
	 * Syntax: lighten(color,amount[,options]) or darken(color,amount[,options]) or
	 *         saturate(color,amount[,options]) or desaturate(color,amount[,options]) or
	 *         fadein(color,amount[,options]) or fadeout(color,amount[,options])
	 *   - color: a color (e.g. #f00) or a color function
	 *   - amount: percentage 0-100%
	 *   - options: [relative] [autoInverse] [noAutoInverse] [lazy] [derived]
	 */
	private static Object parseColorHSLIncreaseDecrease( int hslIndex, boolean increase,
		List<String> params, Function<String, String> resolver, boolean reportError )
	{
		String colorStr = params.get( 0 );
		int amount = parsePercentage( params.get( 1 ) );
		boolean relative = false;
		boolean autoInverse = false;
		boolean lazy = false;
		boolean derived = false;

		if( params.size() > 2 ) {
			String options = params.get( 2 );
			relative = options.contains( "relative" );
			autoInverse = options.contains( "autoInverse" );
			lazy = options.contains( "lazy" );
			derived = options.contains( "derived" );

			// use autoInverse by default for derived colors, except if noAutoInverse is set
			if( derived && !options.contains( "noAutoInverse" ) )
				autoInverse = true;
		}

		// create function
		ColorFunction function = new ColorFunctions.HSLIncreaseDecrease(
			hslIndex, increase, amount, relative, autoInverse );

		if( lazy ) {
			return (LazyValue) t -> {
				Object color = lazyUIManagerGet( colorStr );
				return (color instanceof Color)
					? new ColorUIResource( ColorFunctions.applyFunctions( (Color) color, function ) )
					: null;
			};
		}

		// parse base color, apply function and create derived color
		return parseFunctionBaseColor( colorStr, function, derived, resolver, reportError );
	}

	/**
	 * Syntax: fade(color,amount[,options])
	 *   - color: a color (e.g. #f00) or a color function
	 *   - amount: percentage 0-100%
	 *   - options: [derived]
	 */
	private static Object parseColorFade( List<String> params, Function<String, String> resolver, boolean reportError ) {
		String colorStr = params.get( 0 );
		int amount = parsePercentage( params.get( 1 ) );
		boolean derived = false;

		if( params.size() > 2 ) {
			String options = params.get( 2 );
			derived = options.contains( "derived" );
		}

		// create function
		ColorFunction function = new ColorFunctions.Fade( amount );

		// parse base color, apply function and create derived color
		return parseFunctionBaseColor( colorStr, function, derived, resolver, reportError );
	}

	/**
	 * Syntax: spin(color,angle[,options])
	 *   - color: a color (e.g. #f00) or a color function
	 *   - angle: number of degrees to rotate
	 *   - options: [derived]
	 */
	private static Object parseColorSpin( List<String> params, Function<String, String> resolver, boolean reportError ) {
		String colorStr = params.get( 0 );
		int amount = parseInteger( params.get( 1 ), true );
		boolean derived = false;

		if( params.size() > 2 ) {
			String options = params.get( 2 );
			derived = options.contains( "derived" );
		}

		// create function
		ColorFunction function = new ColorFunctions.HSLIncreaseDecrease( 0, true, amount, false, false );

		// parse base color, apply function and create derived color
		return parseFunctionBaseColor( colorStr, function, derived, resolver, reportError );
	}

	/**
	 * Syntax: changeHue(color,value[,options]) or
	 *         changeSaturation(color,value[,options]) or
	 *         changeLightness(color,value[,options]) or
	 *         changeAlpha(color,value[,options])
	 *   - color: a color (e.g. #f00) or a color function
	 *   - value: for hue: number of degrees; otherwise: percentage 0-100%
	 *   - options: [derived]
	 */
	private static Object parseColorChange( int hslIndex,
		List<String> params, Function<String, String> resolver, boolean reportError )
	{
		String colorStr = params.get( 0 );
		int value = (hslIndex == 0)
			? parseInteger( params.get( 1 ), true )
			: parsePercentage( params.get( 1 ) );
		boolean derived = false;

		if( params.size() > 2 ) {
			String options = params.get( 2 );
			derived = options.contains( "derived" );
		}

		// create function
		ColorFunction function = new ColorFunctions.HSLChange( hslIndex, value );

		// parse base color, apply function and create derived color
		return parseFunctionBaseColor( colorStr, function, derived, resolver, reportError );
	}

	/**
	 * Syntax: mix(color1,color2[,weight]) or
	 *         tint(color[,weight]) or
	 *         shade(color[,weight])
	 *   - color1: a color (e.g. #f00) or a color function
	 *   - color2: a color (e.g. #f00) or a color function
	 *   - weight: the weight (in range 0-100%) to mix the two colors
	 *             larger weight uses more of first color, smaller weight more of second color
	 */
	private static Object parseColorMix( String color1Str, List<String> params, Function<String, String> resolver, boolean reportError ) {
		int i = 0;
		if( color1Str == null )
			color1Str = params.get( i++ );
		String color2Str = params.get( i++ );
		int weight = (params.size() > i) ? parsePercentage( params.get( i ) ) : 50;

		// parse second color
		ColorUIResource color2 = (ColorUIResource) parseColorOrFunction( resolver.apply( color2Str ), resolver, reportError );
		if( color2 == null )
			return null;

		// create function
		ColorFunction function = new ColorFunctions.Mix( color2, weight );

		// parse first color, apply function and create mixed color
		return parseFunctionBaseColor( color1Str, function, false, resolver, reportError );
	}

	/**
	 * Syntax: contrast(color,dark,light[,threshold])
	 *   - color: a color to compare against
	 *   - dark: a designated dark color (e.g. #000) or a color function
	 *   - light: a designated light color (e.g. #fff) or a color function
	 *   - threshold: the threshold (in range 0-100%) to specify where the transition
	 *                from "dark" to "light" is (default is 43%)
	 */
	private static Object parseColorContrast( List<String> params, Function<String, String> resolver, boolean reportError ) {
		String colorStr = params.get( 0 );
		String darkStr = params.get( 1 );
		String lightStr = params.get( 2 );
		int threshold = (params.size() > 3) ? parsePercentage( params.get( 3 ) ) : 43;

		// parse color to compare against
		ColorUIResource color = (ColorUIResource) parseColorOrFunction( resolver.apply( colorStr ), resolver, reportError );
		if( color == null )
			return null;

		// check luma and determine whether to use dark or light color
		String darkOrLightColor = (ColorFunctions.luma( color ) * 100 < threshold)
			? lightStr
			: darkStr;

		// parse dark or light color
		return parseColorOrFunction( resolver.apply( darkOrLightColor ), resolver, reportError );
	}

	private static Object parseFunctionBaseColor( String colorStr, ColorFunction function,
		boolean derived, Function<String, String> resolver, boolean reportError )
	{
		// parse base color
		String resolvedColorStr = resolver.apply( colorStr );
		ColorUIResource baseColor = (ColorUIResource) parseColorOrFunction( resolvedColorStr, resolver, reportError );
		if( baseColor == null )
			return null;

		// apply this function to base color
		Color newColor = ColorFunctions.applyFunctions( baseColor, function );

		if( derived ) {
			ColorFunction[] functions;
			if( baseColor instanceof DerivedColor && resolvedColorStr == colorStr ) {
				// if the base color is also derived, join the color functions
				// but only if base color function is specified directly in this function
				ColorFunction[] baseFunctions = ((DerivedColor)baseColor).getFunctions();
				functions = new ColorFunction[baseFunctions.length + 1];
				System.arraycopy( baseFunctions, 0, functions, 0, baseFunctions.length );
				functions[baseFunctions.length] = function;
			} else
				functions = new ColorFunction[] { function };

			return new DerivedColor( newColor, functions );
		}

		return new ColorUIResource( newColor );
	}

	private static int parsePercentage( String value ) {
		if( !value.endsWith( "%" ) )
			throw new NumberFormatException( "invalid percentage '" + value + "'" );

		int val;
		try {
			val = Integer.parseInt( value.substring( 0, value.length() - 1 ) );
		} catch( NumberFormatException ex ) {
			throw new NumberFormatException( "invalid percentage '" + value + "'" );
		}

		if( val < 0 || val > 100 )
			throw new IllegalArgumentException( "percentage out of range (0-100%) '" + value + "'" );
		return val;
	}

	private static Boolean parseBoolean( String value ) {
		switch( value ) {
			case "false":	return false;
			case "true":	return true;
		}
		throw new IllegalArgumentException( "invalid boolean '" + value + "'" );
	}

	private static Character parseCharacter( String value ) {
		if( value.length() != 1 )
			throw new IllegalArgumentException( "invalid character '" + value + "'" );
		return value.charAt( 0 );
	}

	private static Integer parseInteger( String value, int min, int max, boolean allowPercentage ) {
		if( allowPercentage && value.endsWith( "%" ) ) {
			int percent = parsePercentage( value );
			return (max * percent) / 100;
		}

		Integer integer = parseInteger( value, true );
		if( integer.intValue() < min || integer.intValue() > max )
			throw new NumberFormatException( "integer '" + value + "' out of range (" + min + '-' + max + ')' );
		return integer;
	}

	private static Integer parseInteger( String value, boolean reportError ) {
		try {
			return Integer.parseInt( value );
		} catch( NumberFormatException ex ) {
			if( reportError )
				throw new NumberFormatException( "invalid integer '" + value + "'" );
		}
		return null;
	}

	private static Float parseFloat( String value, boolean reportError ) {
		try {
			return Float.parseFloat( value );
		} catch( NumberFormatException ex ) {
			if( reportError )
				throw new NumberFormatException( "invalid float '" + value + "'" );
		}
		return null;
	}

	private static ActiveValue parseScaledInteger( String value ) {
		int val = parseInteger( value, true );
		return (ActiveValue) t -> {
			return UIScale.scale( val );
		};
	}

	private static ActiveValue parseScaledFloat( String value ) {
		float val = parseFloat( value, true );
		return (ActiveValue) t -> {
			return UIScale.scale( val );
		};
	}

	private static ActiveValue parseScaledInsets( String value ) {
		Insets insets = parseInsets( value );
		return (ActiveValue) t -> {
			return UIScale.scale( insets );
		};
	}

	private static ActiveValue parseScaledDimension( String value ) {
		Dimension dimension = parseDimension( value );
		return (ActiveValue) t -> {
			return UIScale.scale( dimension );
		};
	}

	private static Object parseGrayFilter( String value ) {
		List<String> numbers = split( value, ',' );
		try {
			int brightness = Integer.parseInt( numbers.get( 0 ) );
			int contrast = Integer.parseInt( numbers.get( 1 ) );
			int alpha = Integer.parseInt( numbers.get( 2 ) );

			return (LazyValue) t -> {
				return new GrayFilter( brightness, contrast, alpha );
			};
		} catch( NumberFormatException ex ) {
			throw new IllegalArgumentException( "invalid gray filter '" + value + "'" );
		}
	}

	/**
	 * Split string and trim parts.
	 */
	private static List<String> split( String str, char delim ) {
		List<String> result = StringUtils.split( str, delim );

		// trim strings
		int size = result.size();
		for( int i = 0; i < size; i++ )
			result.set( i, result.get( i ).trim() );

		return result;
	}

	/**
	 * Splits function parameters and allows using functions as parameters.
	 * In other words: Delimiters surrounded by '(' and ')' are ignored.
	 */
	private static List<String> splitFunctionParams( String str, char delim ) {
		ArrayList<String> strs = new ArrayList<>();
		int nestLevel = 0;
		int start = 0;
		int strlen = str.length();
		for( int i = 0; i < strlen; i++ ) {
			char ch = str.charAt( i );
			if( ch == '(' )
				nestLevel++;
			else if( ch == ')' )
				nestLevel--;
			else if( nestLevel == 0 && ch == delim ) {
				strs.add( str.substring( start, i ).trim() );
				start = i + 1;
			}
		}
		strs.add( str.substring( start ).trim() );

		return strs;
	}

	/**
	 * For use in LazyValue to get value for given key from UIManager and report error
	 * if not found. If key is prefixed by '?', then no error is reported.
	 */
	private static Object lazyUIManagerGet( String uiKey ) {
		boolean optional = false;
		if( uiKey.startsWith( OPTIONAL_PREFIX ) ) {
			uiKey = uiKey.substring( OPTIONAL_PREFIX.length() );
			optional = true;
		}

		Object value = UIManager.get( uiKey );
		if( value == null && !optional )
			LoggingFacade.INSTANCE.logSevere( "FlatLaf: '" + uiKey + "' not found in UI defaults.", null );
		return value;
	}

	private static void throwMissingParametersException( String value ) {
		throw new IllegalArgumentException( "missing parameters in function '" + value + "'" );
	}
}<|MERGE_RESOLUTION|>--- conflicted
+++ resolved
@@ -327,17 +327,10 @@
 
 		value = value.trim();
 
-<<<<<<< HEAD
 		// null
 		if( value.equals( "null" ) ) {
 			resultValueType[0] = ValueType.NULL;
 			return null;
-=======
-		// null, false, true
-		switch( value ) {
-			case "null":	resultValueType[0] = ValueType.NULL; return null;
-			case "false":	resultValueType[0] = ValueType.BOOLEAN; return false;
-			case "true":	resultValueType[0] = ValueType.BOOLEAN; return true;
 		}
 
 		// check for function "if"
@@ -355,18 +348,7 @@
 
 			boolean ifCondition = parseCondition( params.get( 0 ), resolver, addonClassLoaders );
 			String ifValue = params.get( ifCondition ? 1 : 2 );
-			return parseValue( key, resolver.apply( ifValue ), resultValueType, resolver, addonClassLoaders );
-		}
-
-		// check for function "lazy"
-		//     Syntax: lazy(uiKey)
-		if( value.startsWith( "lazy(" ) && value.endsWith( ")" ) ) {
-			resultValueType[0] = ValueType.LAZY;
-			String uiKey = value.substring( 5, value.length() - 1 ).trim();
-			return (LazyValue) t -> {
-				return lazyUIManagerGet( uiKey );
-			};
->>>>>>> b0edd565
+			return parseValue( key, resolver.apply( ifValue ), javaValueType, resultValueType, resolver, addonClassLoaders );
 		}
 
 		ValueType valueType = ValueType.UNKNOWN;
@@ -519,7 +501,7 @@
 		Function<String, String> resolver, List<ClassLoader> addonClassLoaders )
 	{
 		try {
-			Object conditionValue = parseValue( "", resolver.apply( condition ), null, resolver, addonClassLoaders );
+			Object conditionValue = parseValue( "", resolver.apply( condition ), null, null, resolver, addonClassLoaders );
 			return (conditionValue != null &&
 				!conditionValue.equals( false ) &&
 				!conditionValue.equals( 0 ) );
