--- conflicted
+++ resolved
@@ -1,4 +1,4 @@
-JFDML JFormDesigner: "7.0.4.0.360" Java: "17" encoding: "UTF-8"
+JFDML JFormDesigner: "7.0.5.0.382" Java: "16" encoding: "UTF-8"
 
 new FormModel {
 	contentType: "form/swing"
@@ -32,7 +32,7 @@
 						name: "zoom1xButton"
 						"text": "1x"
 						"selected": true
-						"font": &SwingDerivedFont0 new com.jformdesigner.model.SwingDerivedFont( null, 0, -2, false )
+						"$client.FlatLaf.styleClass": "small"
 						"$buttonGroup": new FormReference( "buttonGroup1" )
 						auxiliary() {
 							"JavaCodeGenerator.variableLocal": false
@@ -42,7 +42,7 @@
 					add( new FormComponent( "javax.swing.JToggleButton" ) {
 						name: "zoom2xButton"
 						"text": "2x"
-						"font": #SwingDerivedFont0
+						"$client.FlatLaf.styleClass": "small"
 						"$buttonGroup": &FormReference0 new FormReference( "buttonGroup1" )
 						auxiliary() {
 							"JavaCodeGenerator.variableLocal": false
@@ -52,7 +52,7 @@
 					add( new FormComponent( "javax.swing.JToggleButton" ) {
 						name: "zoom3xButton"
 						"text": "3x"
-						"font": #SwingDerivedFont0
+						"$client.FlatLaf.styleClass": "small"
 						"$buttonGroup": #FormReference0
 						auxiliary() {
 							"JavaCodeGenerator.variableLocal": false
@@ -62,7 +62,7 @@
 					add( new FormComponent( "javax.swing.JToggleButton" ) {
 						name: "zoom4xButton"
 						"text": "4x"
-						"font": #SwingDerivedFont0
+						"$client.FlatLaf.styleClass": "small"
 						"$buttonGroup": #FormReference0
 						auxiliary() {
 							"JavaCodeGenerator.variableLocal": false
@@ -76,6 +76,7 @@
 						name: "indeterminateButton"
 						"text": "indeterminate"
 						"selected": true
+						"$client.FlatLaf.styleClass": "small"
 						auxiliary() {
 							"JavaCodeGenerator.variableLocal": false
 						}
@@ -90,11 +91,7 @@
 			add( new FormComponent( "javax.swing.JLabel" ) {
 				name: "label22"
 				"text": "JCheckBox"
-<<<<<<< HEAD
-				"font": &SwingDerivedFont1 new com.jformdesigner.model.SwingDerivedFont( null, 0, 4, false )
-=======
 				"$client.FlatLaf.styleClass": "h3"
->>>>>>> 8914cf78
 			}, new FormLayoutConstraints( class net.miginfocom.layout.CC ) {
 				"value": "cell 0 1 3 1"
 			} )
@@ -113,60 +110,42 @@
 			add( new FormComponent( "javax.swing.JLabel" ) {
 				name: "label23"
 				"text": "unsel."
-<<<<<<< HEAD
-				"font": &SwingDerivedFont2 new com.jformdesigner.model.SwingDerivedFont( null, 0, -2, false )
-=======
-				"$client.FlatLaf.styleClass": "small"
->>>>>>> 8914cf78
+				"$client.FlatLaf.styleClass": "small"
 			}, new FormLayoutConstraints( class net.miginfocom.layout.CC ) {
 				"value": "cell 1 3,alignx center,growx 0"
 			} )
 			add( new FormComponent( "javax.swing.JLabel" ) {
 				name: "label28"
-<<<<<<< HEAD
 				"text": "sel."
-				"font": #SwingDerivedFont2
-=======
-				"text": "selected"
-				"$client.FlatLaf.styleClass": "small"
->>>>>>> 8914cf78
+				"$client.FlatLaf.styleClass": "small"
 			}, new FormLayoutConstraints( class net.miginfocom.layout.CC ) {
 				"value": "cell 2 3,alignx center,growx 0"
 			} )
 			add( new FormComponent( "javax.swing.JLabel" ) {
 				name: "label37"
 				"text": "ind."
-				"font": #SwingDerivedFont2
+				"$client.FlatLaf.styleClass": "small"
 			}, new FormLayoutConstraints( class net.miginfocom.layout.CC ) {
 				"value": "cell 3 3,alignx center,growx 0"
 			} )
 			add( new FormComponent( "javax.swing.JLabel" ) {
 				name: "label24"
 				"text": "unsel."
-<<<<<<< HEAD
-				"font": #SwingDerivedFont2
-=======
-				"$client.FlatLaf.styleClass": "small"
->>>>>>> 8914cf78
+				"$client.FlatLaf.styleClass": "small"
 			}, new FormLayoutConstraints( class net.miginfocom.layout.CC ) {
 				"value": "cell 4 3,alignx center,growx 0"
 			} )
 			add( new FormComponent( "javax.swing.JLabel" ) {
 				name: "label29"
-<<<<<<< HEAD
 				"text": "sel."
-				"font": #SwingDerivedFont2
-=======
-				"text": "selected"
-				"$client.FlatLaf.styleClass": "small"
->>>>>>> 8914cf78
+				"$client.FlatLaf.styleClass": "small"
 			}, new FormLayoutConstraints( class net.miginfocom.layout.CC ) {
 				"value": "cell 5 3,alignx center,growx 0"
 			} )
 			add( new FormComponent( "javax.swing.JLabel" ) {
 				name: "label38"
 				"text": "ind."
-				"font": #SwingDerivedFont2
+				"$client.FlatLaf.styleClass": "small"
 			}, new FormLayoutConstraints( class net.miginfocom.layout.CC ) {
 				"value": "cell 6 3,alignx center,growx 0"
 			} )
@@ -362,11 +341,7 @@
 			add( new FormComponent( "javax.swing.JLabel" ) {
 				name: "label27"
 				"text": "JRadioButton"
-<<<<<<< HEAD
-				"font": #SwingDerivedFont1
-=======
 				"$client.FlatLaf.styleClass": "h3"
->>>>>>> 8914cf78
 			}, new FormLayoutConstraints( class net.miginfocom.layout.CC ) {
 				"value": "cell 0 9 3 1"
 			} )
@@ -385,46 +360,28 @@
 			add( new FormComponent( "javax.swing.JLabel" ) {
 				name: "label25"
 				"text": "unsel."
-<<<<<<< HEAD
-				"font": #SwingDerivedFont2
-=======
-				"$client.FlatLaf.styleClass": "small"
->>>>>>> 8914cf78
+				"$client.FlatLaf.styleClass": "small"
 			}, new FormLayoutConstraints( class net.miginfocom.layout.CC ) {
 				"value": "cell 1 11,alignx center,growx 0"
 			} )
 			add( new FormComponent( "javax.swing.JLabel" ) {
 				name: "label30"
-<<<<<<< HEAD
 				"text": "sel."
-				"font": #SwingDerivedFont2
-=======
-				"text": "selected"
-				"$client.FlatLaf.styleClass": "small"
->>>>>>> 8914cf78
+				"$client.FlatLaf.styleClass": "small"
 			}, new FormLayoutConstraints( class net.miginfocom.layout.CC ) {
 				"value": "cell 2 11,alignx center,growx 0"
 			} )
 			add( new FormComponent( "javax.swing.JLabel" ) {
 				name: "label26"
 				"text": "unsel."
-<<<<<<< HEAD
-				"font": #SwingDerivedFont2
-=======
-				"$client.FlatLaf.styleClass": "small"
->>>>>>> 8914cf78
+				"$client.FlatLaf.styleClass": "small"
 			}, new FormLayoutConstraints( class net.miginfocom.layout.CC ) {
 				"value": "cell 4 11,alignx center,growx 0"
 			} )
 			add( new FormComponent( "javax.swing.JLabel" ) {
 				name: "label31"
-<<<<<<< HEAD
 				"text": "sel."
-				"font": #SwingDerivedFont2
-=======
-				"text": "selected"
-				"$client.FlatLaf.styleClass": "small"
->>>>>>> 8914cf78
+				"$client.FlatLaf.styleClass": "small"
 			}, new FormLayoutConstraints( class net.miginfocom.layout.CC ) {
 				"value": "cell 5 11,alignx center,growx 0"
 			} )
