/*
 * Copyright 2019 FormDev Software GmbH
 *
 * Licensed under the Apache License, Version 2.0 (the "License");
 * you may not use this file except in compliance with the License.
 * You may obtain a copy of the License at
 *
 *     http://www.apache.org/licenses/LICENSE-2.0
 *
 * Unless required by applicable law or agreed to in writing, software
 * distributed under the License is distributed on an "AS IS" BASIS,
 * WITHOUT WARRANTIES OR CONDITIONS OF ANY KIND, either express or implied.
 * See the License for the specific language governing permissions and
 * limitations under the License.
 */

package com.formdev.flatlaf.testing;

import java.awt.Color;
import java.awt.Component;
import java.awt.ComponentOrientation;
import java.awt.Dimension;
import java.awt.EventQueue;
import java.awt.Graphics;
import java.awt.datatransfer.DataFlavor;
import java.awt.datatransfer.StringSelection;
import java.awt.datatransfer.Transferable;
import java.awt.event.*;
import java.io.File;
import java.util.ArrayList;
import java.util.HashMap;
import java.util.List;
import java.util.Map;
import java.util.Random;
import javax.swing.*;
import javax.swing.border.*;
import javax.swing.event.TableModelEvent;
import javax.swing.event.TableModelListener;
import javax.swing.table.*;
import javax.swing.tree.DefaultMutableTreeNode;
import javax.swing.tree.DefaultTreeCellRenderer;
import javax.swing.tree.DefaultTreeModel;
import javax.swing.tree.TreeCellRenderer;
import javax.swing.tree.TreePath;
import com.formdev.flatlaf.FlatClientProperties;
import com.formdev.flatlaf.FlatLaf;
import com.formdev.flatlaf.icons.FlatMenuArrowIcon;
import com.formdev.flatlaf.ui.FlatEmptyBorder;
import com.formdev.flatlaf.ui.FlatListUI;
import com.formdev.flatlaf.util.UIScale;
import com.jidesoft.swing.*;
import com.jidesoft.swing.CheckBoxTreeCellRenderer;
import com.jidesoft.tree.StyledTreeCellRenderer;
import net.miginfocom.swing.*;
import org.jdesktop.swingx.*;
import org.jdesktop.swingx.JXTable;
import org.jdesktop.swingx.JXTreeTable;
import org.jdesktop.swingx.decorator.ColorHighlighter;
import org.jdesktop.swingx.decorator.HighlightPredicate;
import org.jdesktop.swingx.decorator.Highlighter;
import org.jdesktop.swingx.decorator.HighlighterFactory;
import org.jdesktop.swingx.decorator.PatternPredicate;
import org.jdesktop.swingx.decorator.ShadingColorHighlighter;
import org.jdesktop.swingx.renderer.DefaultTreeRenderer;
import org.jdesktop.swingx.treetable.FileSystemModel;

/**
 * @author Karl Tauber
 */
public class FlatComponents2Test
	extends FlatTestPanel
{
	public static void main( String[] args ) {
		SwingUtilities.invokeLater( () -> {
			FlatTestFrame frame = FlatTestFrame.create( args, "FlatComponents2Test" );
			frame.useApplyComponentOrientation = true;
			UIManager.put( "FlatLaf.experimental.tree.widePathForLocation", true );
			frame.showFrame( FlatComponents2Test::new );
		} );
	}

	private final TestListModel listModel;
	private final TestTreeModel treeModel;
	private final TestTableModel tableModel;
	@SuppressWarnings( "rawtypes" )
	private final JList[] allLists;
	private final JTree[] allTrees;
	private final List<JTable> allTables = new ArrayList<>();
	private final List<JTable> allTablesInclRowHeader = new ArrayList<>();
	private JTable rowHeaderTable1;

	FlatComponents2Test() {
		initComponents();

		allLists = new JList[] { list1, list2 };

		treeWideSelectionCheckBox.setSelected( UIManager.getBoolean( "Tree.wideSelection" ) );
		allTrees = new JTree[] { tree1, tree2, xTree1, checkBoxTree1 };


		// list model
		listModel = new TestListModel( (Integer) listRowCountSpinner.getValue() );
		list1.setModel( listModel );
		list2.setModel( listModel );

		// tree model
		treeModel = new TestTreeModel( (Integer) treeRowCountSpinner.getValue() );
		for( JTree tree : allTrees )
			tree.setModel( treeModel );

		// table model
		tableModel = new TestTableModel( (Integer) tableRowCountSpinner.getValue() );
		table1.setModel( tableModel );
		xTable1.setModel( tableModel );

		// table header popup menu
		JMenuItem addMenuItem = new JMenuItem( "Add column" );
		addMenuItem.addActionListener( e -> {
			tableModel.setColumnCount( tableModel.getColumnCount() + 1 );
		});
		JMenuItem removeMenuItem = new JMenuItem( "Remove last column" );
		removeMenuItem.addActionListener( e -> {
			tableModel.setColumnCount( tableModel.getColumnCount() - 1 );
		});
		JPopupMenu popupMenu = new JPopupMenu();
		popupMenu.add( addMenuItem );
		popupMenu.add( removeMenuItem );
		table1.getTableHeader().setComponentPopupMenu( popupMenu );

		// table column editors
		initTableEditors( table1 );
		initTableEditors( xTable1 );

		// JXTable
		Highlighter simpleStriping = HighlighterFactory.createSimpleStriping();
		PatternPredicate patternPredicate = new PatternPredicate( "^J", 2 );
		ColorHighlighter magenta = new ColorHighlighter( patternPredicate, null, Color.MAGENTA, null, Color.MAGENTA );
		ColorHighlighter rollover = new ColorHighlighter( HighlightPredicate.ROLLOVER_ROW, Color.cyan, null );
		Highlighter shading = new ShadingColorHighlighter( new HighlightPredicate.ColumnHighlightPredicate( 1 ) );
		xTable1.setHighlighters( simpleStriping, magenta, rollover, shading );
		xTable1.setColumnControlVisible( true );

		// JXTreeTable
		xTreeTable1.setTreeTableModel( new FileSystemModel( new File( "." ) ) );
		xTreeTable1.setHighlighters( simpleStriping, magenta, rollover, shading );

		allTables.add( table1 );
		allTables.add( xTable1 );
		allTables.add( xTreeTable1 );
		allTablesInclRowHeader.addAll( allTables );

		for( JTree tree : allTrees )
			expandTree( tree );
	}

	private void initTableEditors( JTable table ) {
		TableColumnModel cm = table.getColumnModel();
		String[] months = new String[] {
			"January", "February", "March", "April", "May", "June",
			"July", "August", "September", "October", "November", "December"
		};
		cm.getColumn(2).setCellRenderer( new TestComboBoxTableCellRenderer() );
		cm.getColumn(2).setCellEditor( new DefaultCellEditor( new JComboBox<>( months ) ) );
		JComboBox<String> editableComboBox = new JComboBox<>( months );
		editableComboBox.setEditable( true );
		cm.getColumn(3).setCellEditor( new DefaultCellEditor( editableComboBox ) );
	}

	private void expandTree( JTree tree ) {
		int count = tree.getRowCount();
		for( int i = count - 1; i >= 0; i-- )
			tree.expandRow( i );
	}

	private void listRowCountChanged() {
		listModel.setSize( (Integer) listRowCountSpinner.getValue() );
	}

	private void treeRowCountChanged() {
		int rowCount = (Integer) treeRowCountSpinner.getValue();

		// round to 20
		if( rowCount % 20 != 0 ) {
			rowCount += 20 - (rowCount % 20);
			treeRowCountSpinner.setValue( rowCount );
		}

		int oldCount1 = tree1.getRowCount();
		int oldCount2 = tree2.getRowCount();

		treeModel.setRowCount( rowCount );

		int newCount1 = tree1.getRowCount();
		int newCount2 = tree2.getRowCount();

		// expand added rows
		for( int i = newCount1 - 1; i >= oldCount1; i-- )
			tree1.expandRow( i );
		for( int i = newCount2 - 1; i >= oldCount2; i-- )
			tree2.expandRow( i );
	}

	private void tableRowCountChanged() {
		tableModel.setRowCount( (Integer) tableRowCountSpinner.getValue() );
	}

	private void autoResizeModeChanged() {
		int autoResizeMode = JTable.AUTO_RESIZE_SUBSEQUENT_COLUMNS;
		Object sel = autoResizeModeField.getSelectedItem();
		if( sel instanceof String ) {
			switch( (String) sel ) {
				case "off": autoResizeMode = JTable.AUTO_RESIZE_OFF; break;
				case "nextColumn": autoResizeMode = JTable.AUTO_RESIZE_NEXT_COLUMN; break;
				case "subsequentColumns": autoResizeMode = JTable.AUTO_RESIZE_SUBSEQUENT_COLUMNS; break;
				case "lastColumn": autoResizeMode = JTable.AUTO_RESIZE_LAST_COLUMN; break;
				case "allColumns": autoResizeMode = JTable.AUTO_RESIZE_ALL_COLUMNS; break;
			}
		}
		for( JTable table : allTables )
			table.setAutoResizeMode( autoResizeMode );
	}

	private void sortIconPositionChanged() {
		Object sel = sortIconPositionComboBox.getSelectedItem();
		if( "right".equals( sel ) )
			sel = null;

		UIManager.put( "TableHeader.sortIconPosition", sel );
		FlatLaf.updateUILater();
	}

	private void dndChanged() {
		boolean dnd = dndCheckBox.isSelected();
		list1.setDragEnabled( dnd );
		list2.setDragEnabled( dnd );
		tree1.setDragEnabled( dnd );
		tree2.setDragEnabled( dnd );
		table1.setDragEnabled( dnd );
		xTable1.setDragEnabled( dnd );
		xTreeTable1.setDragEnabled( dnd );

		DropMode dropMode = dnd ? DropMode.ON_OR_INSERT : DropMode.USE_SELECTION;
		list1.setDropMode( dropMode );
		tree1.setDropMode( dropMode );
		table1.setDropMode( dropMode );
		xTable1.setDropMode( dropMode );
		xTreeTable1.setDropMode( dropMode );

		String key = "FlatLaf.oldTransferHandler";
		if( dnd ) {
			list1.putClientProperty( key, list1.getTransferHandler() );
			list1.setTransferHandler( new DummyTransferHandler() );

			tree1.putClientProperty( key, tree1.getTransferHandler() );
			tree1.setTransferHandler( new DummyTransferHandler() );

			table1.putClientProperty( key, table1.getTransferHandler() );
			xTable1.putClientProperty( key, xTable1.getTransferHandler() );
			xTreeTable1.putClientProperty( key, xTreeTable1.getTransferHandler() );
			table1.setTransferHandler( new DummyTransferHandler() );
			xTable1.setTransferHandler( new DummyTransferHandler() );
			xTreeTable1.setTransferHandler( new DummyTransferHandler() );
		} else {
			list1.setTransferHandler( (TransferHandler) list1.getClientProperty( key ) );
			tree1.setTransferHandler( (TransferHandler) tree1.getClientProperty( key ) );
			table1.setTransferHandler( (TransferHandler) table1.getClientProperty( key ) );
			xTable1.setTransferHandler( (TransferHandler) xTable1.getClientProperty( key ) );
			xTreeTable1.setTransferHandler( (TransferHandler) xTreeTable1.getClientProperty( key ) );
		}
	}

	private void tableHeaderButtonChanged() {
		tableHeaderButtonChanged( table1ScrollPane );
		tableHeaderButtonChanged( xTable1ScrollPane );
		tableHeaderButtonChanged( xTreeTable1ScrollPane );
	}

	private void tableHeaderButtonChanged( JScrollPane scrollPane ) {
		boolean show = tableHeaderButtonCheckBox.isSelected();
		JButton button = null;
		if( show ) {
			button = new JButton( new FlatMenuArrowIcon() );
			button.applyComponentOrientation( getComponentOrientation() );
			button.addActionListener( e -> {
				JOptionPane.showMessageDialog( this, "hello" );
			} );
		}
		scrollPane.setCorner( JScrollPane.UPPER_TRAILING_CORNER, button );
	}

	private void rowSelectionChanged() {
		for( JTable table : allTables )
			table.setRowSelectionAllowed( rowSelectionCheckBox.isSelected() );
	}

	private void columnSelectionChanged() {
		for( JTable table : allTables )
			table.setColumnSelectionAllowed( columnSelectionCheckBox.isSelected() );
	}

	private void showHorizontalLinesChanged() {
		for( JTable table : allTablesInclRowHeader )
			table.setShowHorizontalLines( showHorizontalLinesCheckBox.isSelected() );
	}

	private void showVerticalLinesChanged() {
		for( JTable table : allTablesInclRowHeader )
			table.setShowVerticalLines( showVerticalLinesCheckBox.isSelected() );
	}

	private void intercellSpacingChanged() {
		for( JTable table : allTablesInclRowHeader )
			table.setIntercellSpacing( intercellSpacingCheckBox.isSelected() ? new Dimension( 1, 1 ) : new Dimension() );
	}

	private void redGridColorChanged() {
		for( JTable table : allTablesInclRowHeader )
			table.setGridColor( redGridColorCheckBox.isSelected() ? Color.red : UIManager.getColor( "Table.gridColor" ) );
	}

	private void rowHeaderChanged() {
		if( rowHeaderCheckBox.isSelected() ) {
			TestTableRowHeaderModel rowHeaderModel = new TestTableRowHeaderModel( tableModel );
			rowHeaderTable1 = new JTable( rowHeaderModel );
			rowHeaderTable1.setPreferredScrollableViewportSize( UIScale.scale( new Dimension( 50, 50 ) ) );
			rowHeaderTable1.setSelectionModel( table1.getSelectionModel() );

			DefaultTableCellRenderer rowHeaderRenderer = new DefaultTableCellRenderer();
			rowHeaderRenderer.setHorizontalAlignment( JLabel.CENTER );
			rowHeaderTable1.setDefaultRenderer( Object.class, rowHeaderRenderer );
			table1ScrollPane.setRowHeaderView( rowHeaderTable1 );

			JViewport headerViewport = new JViewport();
			headerViewport.setView( rowHeaderTable1.getTableHeader() );
			table1ScrollPane.setCorner( ScrollPaneConstants.UPPER_LEADING_CORNER, headerViewport );

			table1ScrollPane.applyComponentOrientation( getComponentOrientation() );

			allTablesInclRowHeader.add( rowHeaderTable1 );

			showHorizontalLinesChanged();
			showVerticalLinesChanged();
			intercellSpacingChanged();
			redGridColorChanged();
		} else {
			table1ScrollPane.setRowHeader( null );
			table1ScrollPane.setCorner( ScrollPaneConstants.UPPER_LEADING_CORNER, null );
			allTablesInclRowHeader.remove( rowHeaderTable1 );

			((TestTableRowHeaderModel)rowHeaderTable1.getModel()).dispose();
			rowHeaderTable1 = null;
		}
	}

	private void focusCellEditorChanged() {
		for( JTable table : allTables )
			table.setSurrendersFocusOnKeystroke( focusCellEditorCheckBox.isSelected() );
	}

<<<<<<< HEAD
	private void alternatingRowsChanged() {
		UIManager.put( "Table.alternateRowColor", alternatingRowsCheckBox.isSelected() ? Color.orange : null );
		table1ScrollPane.repaint();
	}

	private void paintOutsideAlternateRowsChanged() {
		UIManager.put( "Table.paintOutsideAlternateRows", paintOutsideAlternateRowsCheckBox.isSelected() ? true : null );
		table1ScrollPane.repaint();
=======
	@SuppressWarnings( "unchecked" )
	private void listRendererChanged() {
		Object sel = listRendererComboBox.getSelectedItem();
		if( !(sel instanceof String) )
			return;

		switch( (String) sel ) {
			case "default":
				for( JList<String> list : allLists )
					list.setCellRenderer( new DefaultListCellRenderer() );
				break;

			case "defaultSubclass":
				for( JList<String> list : allLists )
					list.setCellRenderer( new TestDefaultListCellRenderer() );
				break;

			case "label":
				for( JList<String> list : allLists )
					list.setCellRenderer( new TestLabelListCellRenderer() );
				break;

			case "labelRounded":
				for( JList<String> list : allLists )
					list.setCellRenderer( new TestLabelRoundedListCellRenderer() );
				break;
		}

		String style = sel.equals( "labelRounded" )
			? "selectionArc: 6; selectionInsets: 0,1,0,1"
			: null;
		for( JList<String> list : allLists )
			list.putClientProperty( FlatClientProperties.STYLE, style );
	}

	private void listLayoutOrientationChanged() {
		int layoutOrientation = JList.VERTICAL;
		Object sel = listLayoutOrientationField.getSelectedItem();
		if( sel instanceof String ) {
			switch( (String) sel ) {
				case "vertical": layoutOrientation = JList.VERTICAL; break;
				case "vertical wrap": layoutOrientation = JList.VERTICAL_WRAP; break;
				case "horzontal wrap": layoutOrientation = JList.HORIZONTAL_WRAP; break;
			}
		}
		for( JList<?> list : allLists )
			list.setLayoutOrientation( layoutOrientation );
	}

	private void listVisibleRowCountChanged() {
		int visibleRowCount = (Integer) listVisibleRowCountSpinner.getValue();
		for( JList<?> list : allLists )
			list.setVisibleRowCount( visibleRowCount );
>>>>>>> 82627937
	}

	private void treeRendererChanged() {
		Object sel = treeRendererComboBox.getSelectedItem();
		if( !(sel instanceof String) )
			return;

		JTree[] trees = new JTree[] { tree1, tree2, xTree1 };
		switch( (String) sel ) {
			case "default":
				for( JTree tree : trees )
					tree.setCellRenderer( new DefaultTreeCellRenderer() );
				break;

			case "defaultSubclass":
				for( JTree tree : trees )
					tree.setCellRenderer( new TestDefaultTreeCellRenderer() );
				break;

			case "label":
				for( JTree tree : trees )
					tree.setCellRenderer( new TestLabelTreeCellRenderer() );
				break;

			case "swingxDefault":
				for( JTree tree : trees )
					tree.setCellRenderer( new DefaultTreeRenderer() );
				break;

			case "jideCheckBox":
				for( JTree tree : trees )
					tree.setCellRenderer( new CheckBoxTreeCellRenderer( new DefaultTreeCellRenderer() ) );
				break;

			case "jideStyled":
				for( JTree tree : trees )
					tree.setCellRenderer( new StyledTreeCellRenderer() );
				break;
		}
	}

	private void treeWideSelectionChanged() {
		boolean wideSelection = treeWideSelectionCheckBox.isSelected();
		for( JTree tree : allTrees )
			tree.putClientProperty( FlatClientProperties.TREE_WIDE_SELECTION, wideSelection );
	}

	private void treePaintSelectionChanged() {
		boolean paintSelection = treePaintSelectionCheckBox.isSelected();
		for( JTree tree : allTrees )
			tree.putClientProperty( FlatClientProperties.TREE_PAINT_SELECTION, paintSelection );
	}

	private void treeEditableChanged() {
		boolean editable = treeEditableCheckBox.isSelected();
		for( JTree tree : allTrees )
			tree.setEditable( editable );
	}

	private void treeMouseClicked( MouseEvent e ) {
		JTree tree = (JTree) e.getSource();
		int x = e.getX();
		int y = e.getY();

		TreePath path = tree.getPathForLocation( x, y );
		TreePath closestPath = tree.getClosestPathForLocation( x, y );
		int row = tree.getRowForLocation( x, y );
		int closestRow = tree.getClosestRowForLocation( x, y );

		System.out.println( "---- tree mouseClicked " + x + "," + y + " ----" );
		System.out.println( "        path:  " + path );
		System.out.println( "closest path:  " + closestPath );
		System.out.println( "        row:   " + row );
		System.out.println( "closest row:   " + closestRow );
	}

	@Override
	public void applyComponentOrientation( ComponentOrientation o ) {
		super.applyComponentOrientation( o );

		// swap upper right and left corners (other corners are not used in this app)
		Component leftCorner = table1ScrollPane.getCorner( ScrollPaneConstants.UPPER_LEFT_CORNER );
		Component rightCorner = table1ScrollPane.getCorner( ScrollPaneConstants.UPPER_RIGHT_CORNER );
		table1ScrollPane.setCorner( ScrollPaneConstants.UPPER_LEFT_CORNER, null );
		table1ScrollPane.setCorner( ScrollPaneConstants.UPPER_RIGHT_CORNER, null );
		table1ScrollPane.setCorner( ScrollPaneConstants.UPPER_LEFT_CORNER, rightCorner );
		table1ScrollPane.setCorner( ScrollPaneConstants.UPPER_RIGHT_CORNER, leftCorner );
	}

	@Override
	public void updateUI() {
		super.updateUI();

		EventQueue.invokeLater( () -> {
			showHorizontalLinesChanged();
			showVerticalLinesChanged();
			intercellSpacingChanged();
		} );
	}

	private void initComponents() {
		// JFormDesigner - Component initialization - DO NOT MODIFY  //GEN-BEGIN:initComponents
		JTextField textField1 = new JTextField();
		JTextField textField2 = new JTextField();
		JTextField textField3 = new JTextField();
		JPanel panel1 = new JPanel();
		JLabel listLabel = new JLabel();
		JLabel listRowCountLabel = new JLabel();
		listRowCountSpinner = new JSpinner();
		JScrollPane scrollPane1 = new JScrollPane();
		list1 = new JList<>();
		JScrollPane scrollPane2 = new JScrollPane();
		list2 = new JList<>();
		JPanel panel3 = new JPanel();
		JLabel tableLabel = new JLabel();
		JLabel tableRowCountLabel = new JLabel();
		tableRowCountSpinner = new JSpinner();
		table1ScrollPane = new JScrollPane();
		table1 = new JTable();
		JPanel panel2 = new JPanel();
		JLabel treeLabel = new JLabel();
		JLabel treeRowCountLabel = new JLabel();
		treeRowCountSpinner = new JSpinner();
		JScrollPane scrollPane3 = new JScrollPane();
		tree1 = new JTree();
		JScrollPane scrollPane4 = new JScrollPane();
		tree2 = new JTree();
		JLabel label1 = new JLabel();
		xTable1ScrollPane = new JScrollPane();
		xTable1 = new JXTable();
		JPanel panel4 = new JPanel();
		JLabel label3 = new JLabel();
		JLabel label4 = new JLabel();
		JLabel label5 = new JLabel();
		JScrollPane scrollPane5 = new JScrollPane();
		xTree1 = new JXTree();
		JScrollPane scrollPane6 = new JScrollPane();
		checkBoxTree1 = new CheckBoxTree();
		JLabel label2 = new JLabel();
		xTreeTable1ScrollPane = new JScrollPane();
		xTreeTable1 = new JXTreeTable();
		JPanel panel5 = new JPanel();
		dndCheckBox = new JCheckBox();
		JPanel panel6 = new JPanel();
		JLabel listRendererLabel = new JLabel();
		listRendererComboBox = new JComboBox<>();
		JLabel listLayoutOrientationLabel = new JLabel();
		listLayoutOrientationField = new JComboBox<>();
		JLabel listVisibleRowCountLabel = new JLabel();
		listVisibleRowCountSpinner = new JSpinner();
		JPanel treeOptionsPanel = new JPanel();
		JLabel treeRendererLabel = new JLabel();
		treeRendererComboBox = new JComboBox<>();
		treeWideSelectionCheckBox = new JCheckBox();
		treePaintSelectionCheckBox = new JCheckBox();
		treeEditableCheckBox = new JCheckBox();
		JPanel tableOptionsPanel = new JPanel();
		JLabel autoResizeModeLabel = new JLabel();
		autoResizeModeField = new JComboBox<>();
		JLabel sortIconPositionLabel = new JLabel();
		sortIconPositionComboBox = new JComboBox<>();
		showHorizontalLinesCheckBox = new JCheckBox();
		rowSelectionCheckBox = new JCheckBox();
		focusCellEditorCheckBox = new JCheckBox();
		showVerticalLinesCheckBox = new JCheckBox();
		columnSelectionCheckBox = new JCheckBox();
		alternatingRowsCheckBox = new JCheckBox();
		intercellSpacingCheckBox = new JCheckBox();
		rowHeaderCheckBox = new JCheckBox();
		paintOutsideAlternateRowsCheckBox = new JCheckBox();
		redGridColorCheckBox = new JCheckBox();
		tableHeaderButtonCheckBox = new JCheckBox();

		//======== this ========
		setLayout(new MigLayout(
			"ltr,insets dialog,hidemode 3",
			// columns
			"[]" +
			"[200,grow,sizegroup 1,fill]" +
			"[200,grow,sizegroup 1,fill]para" +
			"[fill]" +
			"[200,grow,sizegroup 1,fill]" +
			"[200,grow,sizegroup 1,fill]",
			// rows
			"[]" +
			"[150,grow,sizegroup 1,fill]" +
			"[150,grow,sizegroup 1,fill]" +
			"[150,grow,sizegroup 1,fill]" +
			"[fill]"));

		//---- textField1 ----
		textField1.setText("item");
		add(textField1, "cell 1 0,growx");

		//---- textField2 ----
		textField2.setText("item (check vertical text alignment)");
		textField2.setEnabled(false);
		add(textField2, "cell 2 0,growx");

		//---- textField3 ----
		textField3.setText("item");
		add(textField3, "cell 4 0 2 1,growx");

		//======== panel1 ========
		{
			panel1.putClientProperty("FlatLaf.internal.testing.ignore", true);
			panel1.setLayout(new MigLayout(
				"ltr,insets 0,hidemode 3",
				// columns
				"[fill]",
				// rows
				"[]" +
				"[grow]" +
				"[]" +
				"[]"));

			//---- listLabel ----
			listLabel.setText("JList:");
			panel1.add(listLabel, "cell 0 0,aligny top,growy 0");

			//---- listRowCountLabel ----
			listRowCountLabel.setText("Row count:");
			panel1.add(listRowCountLabel, "cell 0 2");

			//---- listRowCountSpinner ----
			listRowCountSpinner.setModel(new SpinnerNumberModel(20, 0, null, 10));
			listRowCountSpinner.addChangeListener(e -> listRowCountChanged());
			panel1.add(listRowCountSpinner, "cell 0 3");
		}
		add(panel1, "cell 0 1");

		//======== scrollPane1 ========
		{
			scrollPane1.setViewportView(list1);
		}
		add(scrollPane1, "cell 1 1");

		//======== scrollPane2 ========
		{

			//---- list2 ----
			list2.setEnabled(false);
			scrollPane2.setViewportView(list2);
		}
		add(scrollPane2, "cell 2 1");

		//======== panel3 ========
		{
			panel3.putClientProperty("FlatLaf.internal.testing.ignore", true);
			panel3.setLayout(new MigLayout(
				"insets 0,hidemode 3",
				// columns
				"[fill]",
				// rows
				"[]" +
				"[grow]" +
				"[]" +
				"[]"));

			//---- tableLabel ----
			tableLabel.setText("JTable:");
			panel3.add(tableLabel, "cell 0 0");

			//---- tableRowCountLabel ----
			tableRowCountLabel.setText("Row count:");
			panel3.add(tableRowCountLabel, "cell 0 2");

			//---- tableRowCountSpinner ----
			tableRowCountSpinner.setModel(new SpinnerNumberModel(20, 0, null, 5));
			tableRowCountSpinner.addChangeListener(e -> tableRowCountChanged());
			panel3.add(tableRowCountSpinner, "cell 0 3");
		}
		add(panel3, "cell 3 1");

		//======== table1ScrollPane ========
		{

			//---- table1 ----
			table1.setAutoCreateRowSorter(true);
			table1ScrollPane.setViewportView(table1);
		}
		add(table1ScrollPane, "cell 4 1 2 1,width 300");

		//======== panel2 ========
		{
			panel2.putClientProperty("FlatLaf.internal.testing.ignore", true);
			panel2.setLayout(new MigLayout(
				"insets 0,hidemode 3",
				// columns
				"[fill]",
				// rows
				"[]" +
				"[grow]" +
				"[]" +
				"[]"));

			//---- treeLabel ----
			treeLabel.setText("JTree:");
			panel2.add(treeLabel, "cell 0 0,aligny top,growy 0");

			//---- treeRowCountLabel ----
			treeRowCountLabel.setText("Row count:");
			panel2.add(treeRowCountLabel, "cell 0 2");

			//---- treeRowCountSpinner ----
			treeRowCountSpinner.setModel(new SpinnerNumberModel(20, 20, null, 20));
			treeRowCountSpinner.addChangeListener(e -> treeRowCountChanged());
			panel2.add(treeRowCountSpinner, "cell 0 3");
		}
		add(panel2, "cell 0 2");

		//======== scrollPane3 ========
		{

			//---- tree1 ----
			tree1.setShowsRootHandles(true);
			tree1.setEditable(true);
			tree1.addMouseListener(new MouseAdapter() {
				@Override
				public void mouseClicked(MouseEvent e) {
					treeMouseClicked(e);
				}
			});
			scrollPane3.setViewportView(tree1);
		}
		add(scrollPane3, "cell 1 2");

		//======== scrollPane4 ========
		{

			//---- tree2 ----
			tree2.setEnabled(false);
			tree2.addMouseListener(new MouseAdapter() {
				@Override
				public void mouseClicked(MouseEvent e) {
					treeMouseClicked(e);
				}
			});
			scrollPane4.setViewportView(tree2);
		}
		add(scrollPane4, "cell 2 2");

		//---- label1 ----
		label1.setText("JXTable:");
		add(label1, "cell 3 2,aligny top,growy 0");

		//======== xTable1ScrollPane ========
		{
			xTable1ScrollPane.setViewportView(xTable1);
		}
		add(xTable1ScrollPane, "cell 4 2 2 1");

		//======== panel4 ========
		{
			panel4.setLayout(new MigLayout(
				"insets 0,hidemode 3",
				// columns
				"[fill]",
				// rows
				"[]" +
				"[]0" +
				"[]"));

			//---- label3 ----
			label3.setText("JXTree:");
			panel4.add(label3, "cell 0 0");

			//---- label4 ----
			label4.setText("CheckBoxTree:");
			panel4.add(label4, "cell 0 1");

			//---- label5 ----
			label5.setText("(JIDE)");
			panel4.add(label5, "cell 0 2");
		}
		add(panel4, "cell 0 3");

		//======== scrollPane5 ========
		{

			//---- xTree1 ----
			xTree1.addMouseListener(new MouseAdapter() {
				@Override
				public void mouseClicked(MouseEvent e) {
					treeMouseClicked(e);
				}
			});
			scrollPane5.setViewportView(xTree1);
		}
		add(scrollPane5, "cell 1 3");

		//======== scrollPane6 ========
		{

			//---- checkBoxTree1 ----
			checkBoxTree1.addMouseListener(new MouseAdapter() {
				@Override
				public void mouseClicked(MouseEvent e) {
					treeMouseClicked(e);
				}
			});
			scrollPane6.setViewportView(checkBoxTree1);
		}
		add(scrollPane6, "cell 2 3");

		//---- label2 ----
		label2.setText("JXTreeTable:");
		add(label2, "cell 3 3,aligny top,growy 0");

		//======== xTreeTable1ScrollPane ========
		{
			xTreeTable1ScrollPane.setViewportView(xTreeTable1);
		}
		add(xTreeTable1ScrollPane, "cell 4 3 2 1");

		//======== panel5 ========
		{
			panel5.setBorder(new TitledBorder("General Control"));
			panel5.putClientProperty("FlatLaf.internal.testing.ignore", true);
			panel5.setLayout(new MigLayout(
				"hidemode 3",
				// columns
				"[fill]",
				// rows
				"[]"));

			//---- dndCheckBox ----
			dndCheckBox.setText("drag and drop");
			dndCheckBox.setMnemonic('D');
			dndCheckBox.addActionListener(e -> dndChanged());
			panel5.add(dndCheckBox, "cell 0 0");
		}
		add(panel5, "cell 0 4 4 1");

		//======== panel6 ========
		{
			panel6.setBorder(new TitledBorder("JList Control"));
			panel6.setLayout(new MigLayout(
				"hidemode 3",
				// columns
				"[fill]" +
				"[fill]",
				// rows
				"[]" +
				"[]" +
				"[]"));

			//---- listRendererLabel ----
			listRendererLabel.setText("Renderer:");
			panel6.add(listRendererLabel, "cell 0 0");

			//---- listRendererComboBox ----
			listRendererComboBox.setModel(new DefaultComboBoxModel<>(new String[] {
				"default",
				"defaultSubclass",
				"label",
				"labelRounded"
			}));
			listRendererComboBox.addActionListener(e -> listRendererChanged());
			panel6.add(listRendererComboBox, "cell 1 0");

			//---- listLayoutOrientationLabel ----
			listLayoutOrientationLabel.setText("Orientation:");
			panel6.add(listLayoutOrientationLabel, "cell 0 1");

			//---- listLayoutOrientationField ----
			listLayoutOrientationField.setModel(new DefaultComboBoxModel<>(new String[] {
				"vertical",
				"vertical wrap",
				"horzontal wrap"
			}));
			listLayoutOrientationField.addActionListener(e -> listLayoutOrientationChanged());
			panel6.add(listLayoutOrientationField, "cell 1 1");

			//---- listVisibleRowCountLabel ----
			listVisibleRowCountLabel.setText("Visible row count:");
			panel6.add(listVisibleRowCountLabel, "cell 0 2");

			//---- listVisibleRowCountSpinner ----
			listVisibleRowCountSpinner.setModel(new SpinnerNumberModel(8, 0, null, 1));
			listVisibleRowCountSpinner.addChangeListener(e -> listVisibleRowCountChanged());
			panel6.add(listVisibleRowCountSpinner, "cell 1 2");
		}
		add(panel6, "cell 0 4 4 1");

		//======== treeOptionsPanel ========
		{
			treeOptionsPanel.setBorder(new TitledBorder("JTree Control"));
			treeOptionsPanel.putClientProperty("FlatLaf.internal.testing.ignore", true);
			treeOptionsPanel.setLayout(new MigLayout(
				"hidemode 3",
				// columns
				"[left]",
				// rows
				"[]" +
				"[]0" +
				"[]0" +
				"[]"));

			//---- treeRendererLabel ----
			treeRendererLabel.setText("Renderer:");
			treeOptionsPanel.add(treeRendererLabel, "cell 0 0");

			//---- treeRendererComboBox ----
			treeRendererComboBox.setModel(new DefaultComboBoxModel<>(new String[] {
				"default",
				"defaultSubclass",
				"label",
				"swingxDefault",
				"jideCheckBox",
				"jideStyled"
			}));
			treeRendererComboBox.addActionListener(e -> treeRendererChanged());
			treeOptionsPanel.add(treeRendererComboBox, "cell 0 0");

			//---- treeWideSelectionCheckBox ----
			treeWideSelectionCheckBox.setText("wide selection");
			treeWideSelectionCheckBox.addActionListener(e -> treeWideSelectionChanged());
			treeOptionsPanel.add(treeWideSelectionCheckBox, "cell 0 1");

			//---- treePaintSelectionCheckBox ----
			treePaintSelectionCheckBox.setText("paint selection");
			treePaintSelectionCheckBox.setSelected(true);
			treePaintSelectionCheckBox.addActionListener(e -> treePaintSelectionChanged());
			treeOptionsPanel.add(treePaintSelectionCheckBox, "cell 0 2");

			//---- treeEditableCheckBox ----
			treeEditableCheckBox.setText("editable");
			treeEditableCheckBox.addActionListener(e -> treeEditableChanged());
			treeOptionsPanel.add(treeEditableCheckBox, "cell 0 3");
		}
		add(treeOptionsPanel, "cell 0 4 4 1");

		//======== tableOptionsPanel ========
		{
			tableOptionsPanel.setBorder(new TitledBorder("JTable Control"));
			tableOptionsPanel.putClientProperty("FlatLaf.internal.testing.ignore", true);
			tableOptionsPanel.setLayout(new MigLayout(
				"hidemode 3",
				// columns
				"[]" +
				"[fill]" +
				"[fill]",
				// rows
				"[]" +
				"[]0" +
				"[]0" +
				"[]0" +
				"[]0"));

			//---- autoResizeModeLabel ----
			autoResizeModeLabel.setText("Auto resize mode:");
			tableOptionsPanel.add(autoResizeModeLabel, "cell 0 0 3 1");

			//---- autoResizeModeField ----
			autoResizeModeField.setModel(new DefaultComboBoxModel<>(new String[] {
				"off",
				"nextColumn",
				"subsequentColumns",
				"lastColumn",
				"allColumns"
			}));
			autoResizeModeField.setSelectedIndex(2);
			autoResizeModeField.addActionListener(e -> autoResizeModeChanged());
			tableOptionsPanel.add(autoResizeModeField, "cell 0 0 3 1");

			//---- sortIconPositionLabel ----
			sortIconPositionLabel.setText("Sort icon:");
			tableOptionsPanel.add(sortIconPositionLabel, "cell 0 0 3 1");

			//---- sortIconPositionComboBox ----
			sortIconPositionComboBox.setModel(new DefaultComboBoxModel<>(new String[] {
				"right",
				"left",
				"top",
				"bottom"
			}));
			sortIconPositionComboBox.addActionListener(e -> sortIconPositionChanged());
			tableOptionsPanel.add(sortIconPositionComboBox, "cell 0 0 3 1");

			//---- showHorizontalLinesCheckBox ----
			showHorizontalLinesCheckBox.setText("show horizontal lines");
			showHorizontalLinesCheckBox.addActionListener(e -> showHorizontalLinesChanged());
			tableOptionsPanel.add(showHorizontalLinesCheckBox, "cell 0 1");

			//---- rowSelectionCheckBox ----
			rowSelectionCheckBox.setText("row selection");
			rowSelectionCheckBox.setSelected(true);
			rowSelectionCheckBox.addActionListener(e -> rowSelectionChanged());
			tableOptionsPanel.add(rowSelectionCheckBox, "cell 1 1");

			//---- focusCellEditorCheckBox ----
			focusCellEditorCheckBox.setText("focus cell editor");
			focusCellEditorCheckBox.addActionListener(e -> focusCellEditorChanged());
			tableOptionsPanel.add(focusCellEditorCheckBox, "cell 2 1");

			//---- showVerticalLinesCheckBox ----
			showVerticalLinesCheckBox.setText("show vertical lines");
			showVerticalLinesCheckBox.addActionListener(e -> showVerticalLinesChanged());
			tableOptionsPanel.add(showVerticalLinesCheckBox, "cell 0 2");

			//---- columnSelectionCheckBox ----
			columnSelectionCheckBox.setText("column selection");
			columnSelectionCheckBox.addActionListener(e -> columnSelectionChanged());
			tableOptionsPanel.add(columnSelectionCheckBox, "cell 1 2");

			//---- alternatingRowsCheckBox ----
			alternatingRowsCheckBox.setText("alternating rows");
			alternatingRowsCheckBox.addActionListener(e -> alternatingRowsChanged());
			tableOptionsPanel.add(alternatingRowsCheckBox, "cell 2 2");

			//---- intercellSpacingCheckBox ----
			intercellSpacingCheckBox.setText("intercell spacing");
			intercellSpacingCheckBox.addActionListener(e -> intercellSpacingChanged());
			tableOptionsPanel.add(intercellSpacingCheckBox, "cell 0 3");

			//---- rowHeaderCheckBox ----
			rowHeaderCheckBox.setText("row header");
			rowHeaderCheckBox.addActionListener(e -> rowHeaderChanged());
			tableOptionsPanel.add(rowHeaderCheckBox, "cell 1 3");

			//---- paintOutsideAlternateRowsCheckBox ----
			paintOutsideAlternateRowsCheckBox.setText("outside alternating rows");
			paintOutsideAlternateRowsCheckBox.addActionListener(e -> paintOutsideAlternateRowsChanged());
			tableOptionsPanel.add(paintOutsideAlternateRowsCheckBox, "cell 2 3");

			//---- redGridColorCheckBox ----
			redGridColorCheckBox.setText("red grid color");
			redGridColorCheckBox.addActionListener(e -> redGridColorChanged());
			tableOptionsPanel.add(redGridColorCheckBox, "cell 0 4");

			//---- tableHeaderButtonCheckBox ----
			tableHeaderButtonCheckBox.setText("show button in table header");
			tableHeaderButtonCheckBox.addActionListener(e -> tableHeaderButtonChanged());
			tableOptionsPanel.add(tableHeaderButtonCheckBox, "cell 1 4 2 1");
		}
		add(tableOptionsPanel, "cell 4 4 2 1");
		// JFormDesigner - End of component initialization  //GEN-END:initComponents
	}

	// JFormDesigner - Variables declaration - DO NOT MODIFY  //GEN-BEGIN:variables
	private JSpinner listRowCountSpinner;
	private JList<String> list1;
	private JList<String> list2;
	private JSpinner tableRowCountSpinner;
	private JScrollPane table1ScrollPane;
	private JTable table1;
	private JSpinner treeRowCountSpinner;
	private JTree tree1;
	private JTree tree2;
	private JScrollPane xTable1ScrollPane;
	private JXTable xTable1;
	private JXTree xTree1;
	private CheckBoxTree checkBoxTree1;
	private JScrollPane xTreeTable1ScrollPane;
	private JXTreeTable xTreeTable1;
	private JCheckBox dndCheckBox;
	private JComboBox<String> listRendererComboBox;
	private JComboBox<String> listLayoutOrientationField;
	private JSpinner listVisibleRowCountSpinner;
	private JComboBox<String> treeRendererComboBox;
	private JCheckBox treeWideSelectionCheckBox;
	private JCheckBox treePaintSelectionCheckBox;
	private JCheckBox treeEditableCheckBox;
	private JComboBox<String> autoResizeModeField;
	private JComboBox<String> sortIconPositionComboBox;
	private JCheckBox showHorizontalLinesCheckBox;
	private JCheckBox rowSelectionCheckBox;
	private JCheckBox focusCellEditorCheckBox;
	private JCheckBox showVerticalLinesCheckBox;
	private JCheckBox columnSelectionCheckBox;
	private JCheckBox alternatingRowsCheckBox;
	private JCheckBox intercellSpacingCheckBox;
	private JCheckBox rowHeaderCheckBox;
	private JCheckBox paintOutsideAlternateRowsCheckBox;
	private JCheckBox redGridColorCheckBox;
	private JCheckBox tableHeaderButtonCheckBox;
	// JFormDesigner - End of variables declaration  //GEN-END:variables

	private final String[] randomRowStrings = new String[1000];
	private final Random random = new Random();

	private String randomRowString( int row ) {
		int index = row % randomRowStrings.length;

		String s = randomRowStrings[index];
		if( s != null )
			return s;

		char[] chars = new char[3 + random.nextInt( 15 - 3 )];
		for( int i = 0; i < chars.length; i++ )
			chars[i] = (char) ((i == 0 ? 'A' : 'a') + random.nextInt( 26 ));
		if( chars.length > 6 )
			chars[chars.length / 2] = ' ';
		s = new String( chars );

		randomRowStrings[index] = s;
		return s;
	}

	//---- class DummyTransferHandler -----------------------------------------

	private static class DummyTransferHandler
		extends TransferHandler
	{
		@Override
		protected Transferable createTransferable( JComponent c ) {
			if( c instanceof JList && ((JList<?>)c).isSelectionEmpty() )
				return null;
			if( c instanceof JTree && ((JTree)c).isSelectionEmpty() )
				return null;
			if( c instanceof JTable && ((JTable)c).getSelectionModel().isSelectionEmpty() )
				return null;

			return new StringSelection( "dummy" );
		}

		@Override
		public int getSourceActions( JComponent c ) {
			return COPY;
		}

		@Override
		public boolean canImport( TransferSupport support ) {
			return support.isDataFlavorSupported( DataFlavor.stringFlavor );
		}

		@Override
		public boolean importData( TransferSupport support ) {
			System.out.println( support.getDropLocation() );
			return false;
		}
	}

	//---- class TestListModel ------------------------------------------------

	private class TestListModel
		extends AbstractListModel<String>
	{
		private int size;

		TestListModel( int size ) {
			setSize( size );
		}

		void setSize( int size ) {
			int oldSize = this.size;
			this.size = size;

			// fire event
			if( size > oldSize )
				fireIntervalAdded( this, oldSize, size - 1 );
			else if( size < oldSize )
				fireIntervalRemoved( this, size, oldSize - 1 );
		}

		@Override
		public int getSize() {
			return size;
		}

		@Override
		public String getElementAt( int index ) {
			return (index < 20)
				? "item " + (index + 1)
				: "item " + (index + 1) + "   " + randomRowString( index );
		}
	}

	//---- TestTreeModel ------------------------------------------------------

	private class TestTreeModel
		extends DefaultTreeModel
	{
		private int rowCount;

		TestTreeModel( int rowCount ) {
			super( new DefaultMutableTreeNode( "JTree" ) );
			setRowCount( rowCount );
		}

		void setRowCount( int rowCount ) {
			if( rowCount < 20 )
				rowCount = 20;

			if( rowCount > this.rowCount ) {
				// add nodes
				int oldRootChildCount = root.getChildCount();
				while( rowCount > this.rowCount ) {
					addTwentyNodes( (DefaultMutableTreeNode) root, this.rowCount );
					this.rowCount += 20;
				}

				// fire event
				int newRootChildCount = root.getChildCount();
				if( newRootChildCount > oldRootChildCount ) {
					int[] childIndices = new int[newRootChildCount - oldRootChildCount];
					for( int i = 0; i < childIndices.length; i++ )
						childIndices[i] = oldRootChildCount + i;
					nodesWereInserted( root, childIndices );
				}
			} else if( rowCount < this.rowCount ) {
				// remove nodes
				int oldRootChildCount = root.getChildCount();
				List<Object> removedChildren = new ArrayList<>();
				while( this.rowCount > rowCount ) {
					int index = root.getChildCount() - 1;
					removedChildren.add( 0, root.getChildAt( index ) );
					((DefaultMutableTreeNode)root).remove( index );
					this.rowCount -= 20;
				}

				// fire event
				int newRootChildCount = root.getChildCount();
				if( newRootChildCount < oldRootChildCount ) {
					int[] childIndices = new int[oldRootChildCount - newRootChildCount];
					for( int i = 0; i < childIndices.length; i++ )
						childIndices[i] = newRootChildCount + i;
					nodesWereRemoved( root, childIndices, removedChildren.toArray() );
				}
			}
		}

		private void addTwentyNodes( DefaultMutableTreeNode root, int firstRowIndex ) {
			if( firstRowIndex == 0 ) {
				DefaultMutableTreeNode n = new DefaultMutableTreeNode( "colors" );
				n.add( new DefaultMutableTreeNode( "blue" ) );
				n.add( new DefaultMutableTreeNode( "violet" ) );
				n.add( new DefaultMutableTreeNode( "red" ) );
				n.add( new DefaultMutableTreeNode( "yellow" ) );
				root.add( n );

				n = new DefaultMutableTreeNode( "sports" );
				n.add( new DefaultMutableTreeNode( "basketball" ) );
				n.add( new DefaultMutableTreeNode( "soccer" ) );
				n.add( new DefaultMutableTreeNode( "football" ) );
				n.add( new DefaultMutableTreeNode( "hockey" ) );
				root.add( n );

				n = new DefaultMutableTreeNode( "food" );
				n.add( new DefaultMutableTreeNode( "hot dogs" ) );

				DefaultMutableTreeNode n2 = new DefaultMutableTreeNode( "pizza" );
				n2.add( new DefaultMutableTreeNode( "pizza aglio e olio" ) );
				n2.add( new DefaultMutableTreeNode( "pizza calabrese" ) );
				n2.add( new DefaultMutableTreeNode( "pizza infernale" ) );
				n2.add( new DefaultMutableTreeNode( "pizza margherita bianca" ) );
				n2.add( new DefaultMutableTreeNode( "pizza quattro stagioni" ) );
				n.add( n2 );

				n.add( new DefaultMutableTreeNode( "ravioli" ) );
				n.add( new DefaultMutableTreeNode( "bananas" ) );
				root.add( n );
			} else {
				DefaultMutableTreeNode n = new DefaultMutableTreeNode( "item " + firstRowIndex + "   " + randomRowString( firstRowIndex ) );
				for( int i = 1; i < 20; i++ ) {
					int index = firstRowIndex + i;
					n.add( new DefaultMutableTreeNode( "item " + index + "   " + randomRowString( index ) ) );
				}
				root.add( n );
			}
		}
	}

	//---- TestTableModel -----------------------------------------------------

	private class TestTableModel
		extends AbstractTableModel
	{
		private final String[] columnNames = new String[] {
			"Not editable", "Text", "Combo", "Combo Editable", "Integer", "Boolean"
		};

		private final Class<?>[] columnTypes = new Class<?>[] {
			Object.class, Object.class, String.class, String.class, Integer.class, Boolean.class
		};

		private final boolean[] columnEditable = new boolean[] {
			false, true, true, true, true, true
		};

		private final Object[][] rows = new Object[][] {
			{ "item 1", "item 1b", "January", "July", 123, null },
			{ "item 2", "item 2b", "February", "August", 456, true },
			{ "item 3", null, "March", null, null, null },
			{ "item 4", null, "April", null, null, null },
			{ "item 5", null, "May", null, null, null },
			{ "item 6", null, "June", null, null, null },
			{ "item 7", null, "July", null, null, null },
			{ "item 8", null, "August", null, null, null },
			{ "item 9", null, "September", null, null, null },
			{ "item 10", null, "October", null, null, null },
			{ "item 11", null, "November", null, null, null },
			{ "item 12", null, "December", null, null, null },
		};

		private int columnCount = columnNames.length;
		private int rowCount = rows.length;
		private final Map<Integer, Object[]> moreRowsMap = new HashMap<>();

		TestTableModel( int rowCount ) {
			setRowCount( rowCount );
		}

		void setColumnCount( int columnCount ) {
			if( columnCount > columnNames.length )
				columnCount = columnNames.length;

			this.columnCount = columnCount;

			// fire event
			fireTableStructureChanged();
		}

		void setRowCount( int rowCount ) {
			int oldRowCount = this.rowCount;
			this.rowCount = rowCount;

			// fire event
			if( rowCount > oldRowCount )
				fireTableRowsInserted( oldRowCount, rowCount - 1 );
			else if( rowCount < oldRowCount )
				fireTableRowsDeleted( rowCount, oldRowCount - 1 );
		}

		@Override
		public int getRowCount() {
			return rowCount;
		}

		@Override
		public int getColumnCount() {
			return columnCount;
		}

		@Override
		public String getColumnName( int columnIndex ) {
			return columnNames[columnIndex];
		}

		@Override
		public Class<?> getColumnClass( int columnIndex ) {
			return columnTypes[columnIndex];
		}

		@Override
		public boolean isCellEditable( int rowIndex, int columnIndex ) {
			return columnEditable[columnIndex];
		}

		@Override
		public Object getValueAt( int rowIndex, int columnIndex ) {
			if( rowIndex < rows.length )
				return rows[rowIndex][columnIndex];

			Object[] row = moreRowsMap.get( rowIndex );
			Object value = (row != null)
				? row[columnIndex]
				: (columnIndex == 1 ? randomRowString( rowIndex ) : null);
			return (columnIndex == 0 && value == null) ? "item " + (rowIndex + 1) : value;
		}

		@Override
		public void setValueAt( Object value, int rowIndex, int columnIndex ) {
			if( rowIndex < rows.length )
				rows[rowIndex][columnIndex] = value;
			else {
				Object[] row = moreRowsMap.computeIfAbsent( rowIndex, k -> new Object[getColumnCount()] );
				row[columnIndex] = value;
			}

			fireTableCellUpdated( rowIndex, columnIndex );
		}
	}

	//---- TestTableRowHeaderModel --------------------------------------------

	private class TestTableRowHeaderModel
		extends AbstractTableModel
		implements TableModelListener
	{
		private final TableModel model;

		TestTableRowHeaderModel( TableModel model ) {
			this.model = model;

			model.addTableModelListener( this );
		}

		void dispose() {
			model.removeTableModelListener( this );
		}

		@Override
		public int getRowCount() {
			return model.getRowCount();
		}

		@Override
		public int getColumnCount() {
			return 1;
		}

		@Override
		public String getColumnName( int columnIndex ) {
			return "Row #";
		}

		@Override
		public Object getValueAt( int rowIndex, int columnIndex ) {
			return rowIndex + 1;
		}

		@Override
		public void tableChanged( TableModelEvent e ) {
			switch( e.getType() ) {
				case TableModelEvent.INSERT:
					fireTableRowsInserted( e.getFirstRow(), e.getLastRow() );
					break;

				case TableModelEvent.DELETE:
					fireTableRowsDeleted( e.getFirstRow(), e.getLastRow() );
					break;
			}
		}
	}

	//---- class TestDefaultListCellRenderer ----------------------------------

	private static class TestDefaultListCellRenderer
		extends DefaultListCellRenderer
	{
		@Override
		public Component getListCellRendererComponent( JList<?> list, Object value, int index,
			boolean isSelected, boolean cellHasFocus )
		{
			super.getListCellRendererComponent( list, value, index, isSelected, cellHasFocus );

			Color nonSelectionBg = null;
			Color nonSelectionFg = null;
			switch( String.valueOf( value ) ) {
				case "item 2":	nonSelectionFg = Color.blue; break;
				case "item 4":	nonSelectionFg = Color.red; break;
				case "item 3":	nonSelectionBg = Color.yellow; break;
				case "item 5":	nonSelectionBg = Color.magenta; break;
			}
			setBackground( isSelected ? Color.green : (nonSelectionBg != null ? nonSelectionBg : list.getBackground()) );
			setForeground( isSelected ? Color.blue : (nonSelectionFg != null ? nonSelectionFg : list.getForeground()) );

			return this;
		}
	}

	//---- class TestLabelListCellRenderer ------------------------------------

	private static class TestLabelListCellRenderer
		extends JLabel
		implements ListCellRenderer<String>
	{
		@Override
		public Component getListCellRendererComponent( JList<? extends String> list,
			String value, int index, boolean isSelected, boolean cellHasFocus )
		{
			setText( String.valueOf( value ) );
			setBackground( isSelected ? Color.green : list.getBackground() );
			setForeground( isSelected ? Color.blue : list.getForeground() );
			setOpaque( true );
			return this;
		}
	}

	//---- class TestLabelRoundedListCellRenderer -----------------------------

	private static class TestLabelRoundedListCellRenderer
		extends JLabel
		implements ListCellRenderer<String>
	{
		private JList<? extends String> list;
		private int index;
		private boolean isSelected;

		TestLabelRoundedListCellRenderer() {
			setBorder( new FlatEmptyBorder( 1, 6, 1, 6 ) );
		}

		@Override
		public Component getListCellRendererComponent( JList<? extends String> list,
			String value, int index, boolean isSelected, boolean cellHasFocus )
		{
			this.list = list;
			this.index = index;
			this.isSelected = isSelected;

			setText( String.valueOf( value ) );
			setBackground( isSelected ? Color.green : list.getBackground() );
			setForeground( isSelected ? Color.blue : list.getForeground() );
			return this;
		}

		@Override
		protected void paintComponent( Graphics g ) {
			if( isSelected ) {
				g.setColor( getBackground() );
				FlatListUI.paintCellSelection( list, g, index, 0, 0, getWidth(), getHeight() );
			}

			super.paintComponent( g );
		}
	}

	//---- class TestDefaultTreeCellRenderer ----------------------------------

	private static class TestDefaultTreeCellRenderer
		extends DefaultTreeCellRenderer
	{
		public TestDefaultTreeCellRenderer() {
			setBackgroundSelectionColor( Color.green );
			setTextSelectionColor( Color.blue );
		}

		@Override
		public Component getTreeCellRendererComponent( JTree tree, Object value, boolean sel, boolean expanded,
			boolean leaf, int row, boolean hasFocus )
		{
			Color nonSelectionBg = null;
			Color nonSelectionFg = null;
			switch( String.valueOf( value ) ) {
				case "blue":		nonSelectionFg = Color.blue; break;
				case "red":		nonSelectionFg = Color.red; break;
				case "yellow":	nonSelectionBg = Color.yellow; break;
				case "violet":	nonSelectionBg = Color.magenta; break;
			}
			setBackgroundNonSelectionColor( nonSelectionBg );
			setTextNonSelectionColor( (nonSelectionFg != null) ? nonSelectionFg : UIManager.getColor( "Tree.textForeground" ) );

			return super.getTreeCellRendererComponent( tree, value, sel, expanded, leaf, row, hasFocus );
		}
	}

	//---- class TestLabelTreeCellRenderer ------------------------------------

	private static class TestLabelTreeCellRenderer
		extends JLabel
		implements TreeCellRenderer
	{
		@Override
		public Component getTreeCellRendererComponent( JTree tree, Object value, boolean selected, boolean expanded,
			boolean leaf, int row, boolean hasFocus )
		{
			setText( String.valueOf( value ) );
			return this;
		}
	}

	//---- class TestComboBoxTableCellRenderer --------------------------------

	private static class TestComboBoxTableCellRenderer
		extends JComboBox<String>
		implements TableCellRenderer
	{
		@Override
		public Component getTableCellRendererComponent( JTable table, Object value, boolean isSelected,
			boolean hasFocus, int row, int column )
		{
			setModel( new DefaultComboBoxModel<>( new String[] { String.valueOf( value ) } ) );

			setBackground( isSelected ? table.getSelectionBackground() : table.getBackground() );
			setForeground( isSelected ? table.getSelectionForeground() : table.getForeground() );
			setBorder( null );
			return this;
		}
	}
}<|MERGE_RESOLUTION|>--- conflicted
+++ resolved
@@ -357,7 +357,6 @@
 			table.setSurrendersFocusOnKeystroke( focusCellEditorCheckBox.isSelected() );
 	}
 
-<<<<<<< HEAD
 	private void alternatingRowsChanged() {
 		UIManager.put( "Table.alternateRowColor", alternatingRowsCheckBox.isSelected() ? Color.orange : null );
 		table1ScrollPane.repaint();
@@ -366,7 +365,8 @@
 	private void paintOutsideAlternateRowsChanged() {
 		UIManager.put( "Table.paintOutsideAlternateRows", paintOutsideAlternateRowsCheckBox.isSelected() ? true : null );
 		table1ScrollPane.repaint();
-=======
+	}
+
 	@SuppressWarnings( "unchecked" )
 	private void listRendererChanged() {
 		Object sel = listRendererComboBox.getSelectedItem();
@@ -420,7 +420,6 @@
 		int visibleRowCount = (Integer) listVisibleRowCountSpinner.getValue();
 		for( JList<?> list : allLists )
 			list.setVisibleRowCount( visibleRowCount );
->>>>>>> 82627937
 	}
 
 	private void treeRendererChanged() {
